--- conflicted
+++ resolved
@@ -37,13 +37,8 @@
     config = load_config(str(config_file))
     assert config.gateway.host == "127.0.0.1"
     assert config.dagmanager.grpc_port == 1234
-<<<<<<< HEAD
     assert config.gateway.dagclient_breaker_threshold == 3
     assert not hasattr(config.gateway, "dagclient_breaker_timeout")
-=======
-    assert config.dagmanager.neo4j_breaker_threshold == 2
-    assert not hasattr(config.dagmanager, "neo4j_breaker_timeout")
->>>>>>> 3ceceae4
 
 
 def test_load_unified_config_missing_file() -> None:
@@ -81,13 +76,8 @@
     assert isinstance(config, UnifiedConfig)
     assert config.gateway.redis_dsn is None
     assert config.dagmanager.grpc_port == 50051
-<<<<<<< HEAD
     assert config.gateway.dagclient_breaker_threshold == 3
     assert not hasattr(config.gateway, "dagclient_breaker_timeout")
-=======
-    assert config.dagmanager.neo4j_breaker_threshold == 3
-    assert not hasattr(config.dagmanager, "neo4j_breaker_timeout")
->>>>>>> 3ceceae4
 
 
 def test_load_unified_config_bad_gateway(tmp_path: Path) -> None:
