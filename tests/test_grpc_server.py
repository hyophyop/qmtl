import asyncio
from datetime import datetime, timedelta

import grpc
import pytest
import httpx

from qmtl.dagmanager.diff_service import StreamSender
from qmtl.dagmanager.grpc_server import serve
from qmtl.dagmanager.http_server import create_app
from qmtl.dagmanager import metrics
from qmtl.dagmanager.gc import GarbageCollector, QueueInfo
from qmtl.proto import dagmanager_pb2, dagmanager_pb2_grpc



class FakeSession:
    def __init__(self, result=None):
        self.result = result or []
        self.run_calls = []

    def run(self, query, **params):
        self.run_calls.append((query, params))
        return self.result

    def __enter__(self):
        return self

    def __exit__(self, exc_type, exc, tb):
        pass


class FakeDriver:
    def __init__(self):
        self.session_obj = FakeSession()

    def session(self):
        return self.session_obj


class FakeAdmin:
    def __init__(self, topics=None):
        self.created = []
        self.topics = topics or {}

    def list_topics(self):
        return self.topics

    def create_topic(self, name, *, num_partitions, replication_factor, config=None):
        self.created.append((name, num_partitions, replication_factor, config))


class FakeStream(StreamSender):
    def send(self, chunk):
        pass


@pytest.mark.asyncio
async def test_grpc_diff():
    driver = FakeDriver()
    admin = FakeAdmin()
    stream = FakeStream()
    server, port = serve(driver, admin, stream, host="127.0.0.1", port=0)
    await server.start()
    async with grpc.aio.insecure_channel(f"127.0.0.1:{port}") as channel:
        stub = dagmanager_pb2_grpc.DiffServiceStub(channel)
        request = dagmanager_pb2.DiffRequest(strategy_id="s", dag_json="{}")
        responses = [r async for r in stub.Diff(request)]
    await server.stop(None)
    assert responses[0].sentinel_id == "s-sentinel"


@pytest.mark.asyncio
async def test_grpc_redo_diff(monkeypatch):
    called = {}

    from qmtl.dagmanager.diff_service import DiffChunk, DiffRequest

    class DummyDiff:
        def __init__(self, *a, **k):
            pass

        def diff(self, request: DiffRequest):
            called["sid"] = request.strategy_id
            return DiffChunk(queue_map={"x": "t"}, sentinel_id=request.strategy_id + "-sentinel")

    monkeypatch.setattr("qmtl.dagmanager.grpc_server.DiffService", DummyDiff)

    driver = FakeDriver()
    admin = FakeAdmin()
    stream = FakeStream()
    server, port = serve(driver, admin, stream, host="127.0.0.1", port=0)
    await server.start()
    async with grpc.aio.insecure_channel(f"127.0.0.1:{port}") as channel:
        stub = dagmanager_pb2_grpc.AdminServiceStub(channel)
        req = dagmanager_pb2.RedoDiffRequest(sentinel_id="v2", dag_json="{}")
        resp = await stub.RedoDiff(req)
    await server.stop(None)

    assert called["sid"] == "v2"
    assert dict(resp.queue_map)["x"] == "t"
    assert resp.sentinel_id == "v2-sentinel"


@pytest.mark.asyncio
async def test_grpc_diff_callback_sends_cloudevent(monkeypatch):
    driver = FakeDriver()
    admin = FakeAdmin()
    stream = FakeStream()
    captured: dict = {}

    async def mock_post(url, json, **_):
        captured.update(json)
        return httpx.Response(202)

    monkeypatch.setattr(
        "qmtl.dagmanager.grpc_server.post_with_backoff",
        mock_post,
    )

    server, port = serve(
        driver,
        admin,
        stream,
        host="127.0.0.1",
        port=0,
        callback_url="http://gw/cb",
    )
    await server.start()
    async with grpc.aio.insecure_channel(f"127.0.0.1:{port}") as channel:
        stub = dagmanager_pb2_grpc.DiffServiceStub(channel)
        request = dagmanager_pb2.DiffRequest(strategy_id="s", dag_json="{}")
        [_ async for _ in stub.Diff(request)]
    await server.stop(None)

    assert captured["type"] == "diff"
    assert captured["specversion"] == "1.0"
    assert captured["data"]["strategy_id"] == "s"


class DummyStore:
    def __init__(self, queues):
        self.queues = queues
        self.dropped = []

    def list_orphan_queues(self):
        return list(self.queues)

    def drop_queue(self, name: str) -> None:
        self.dropped.append(name)


class DummyMetrics:
    def __init__(self, val: float = 0) -> None:
        self.val = val

    def messages_in_per_sec(self) -> float:
        return self.val


class DummyArchive:
    def __init__(self):
        self.archived = []

    def archive(self, queue: str) -> None:
        self.archived.append(queue)


@pytest.mark.asyncio
async def test_grpc_cleanup_triggers_gc():
    now = datetime.utcnow()
    store = DummyStore([QueueInfo("q", "raw", now - timedelta(days=10))])
    gc = GarbageCollector(store, DummyMetrics(), batch_size=1)

    driver = FakeDriver()
    admin = FakeAdmin()
    stream = FakeStream()
    server, port = serve(driver, admin, stream, host="127.0.0.1", port=0, gc=gc)
    await server.start()
    async with grpc.aio.insecure_channel(f"127.0.0.1:{port}") as channel:
        stub = dagmanager_pb2_grpc.AdminServiceStub(channel)
        await stub.Cleanup(dagmanager_pb2.CleanupRequest(strategy_id="s"))
    await server.stop(None)
    assert store.dropped == ["q"]


@pytest.mark.asyncio
async def test_grpc_cleanup_archives():
    now = datetime.utcnow()
    store = DummyStore([QueueInfo("s", "sentinel", now - timedelta(days=400))])
    archive = DummyArchive()
    gc = GarbageCollector(store, DummyMetrics(), archive=archive, batch_size=1)

    driver = FakeDriver()
    admin = FakeAdmin()
    stream = FakeStream()
    server, port = serve(driver, admin, stream, host="127.0.0.1", port=0, gc=gc)
    await server.start()
    async with grpc.aio.insecure_channel(f"127.0.0.1:{port}") as channel:
        stub = dagmanager_pb2_grpc.AdminServiceStub(channel)
        await stub.Cleanup(dagmanager_pb2.CleanupRequest(strategy_id="s"))
    await server.stop(None)

    assert store.dropped == ["s"]
    assert archive.archived == ["s"]


@pytest.mark.asyncio
async def test_grpc_tag_query():
    driver = FakeDriver()
    driver.session_obj = FakeSession([{"topic": "q1"}, {"topic": "q2"}])
    admin = FakeAdmin()
    stream = FakeStream()
    server, port = serve(driver, admin, stream, host="127.0.0.1", port=0)
    await server.start()
    async with grpc.aio.insecure_channel(f"127.0.0.1:{port}") as channel:
        stub = dagmanager_pb2_grpc.TagQueryStub(channel)
        req = dagmanager_pb2.TagQueryRequest(tags=["t"], interval=60)
        resp = await stub.GetQueues(req)
    await server.stop(None)
    assert list(resp.queues) == ["q1", "q2"]

    
@pytest.mark.asyncio
async def test_grpc_queue_stats():
    driver = FakeDriver()
    driver.session_obj = FakeSession([{"topic": "topic1"}])
    admin = FakeAdmin({"topic1": {"size": 3}, "topic2": {"size": 5}})
    stream = FakeStream()
    server, port = serve(driver, admin, stream, host="127.0.0.1", port=0)
    await server.start()
    async with grpc.aio.insecure_channel(f"127.0.0.1:{port}") as channel:
        stub = dagmanager_pb2_grpc.AdminServiceStub(channel)
        req = dagmanager_pb2.QueueStatsRequest(filter="tag=t;interval=60")
        resp = await stub.GetQueueStats(req)
    await server.stop(None)
    assert dict(resp.sizes) == {"topic1": 3}

    
@pytest.mark.asyncio
async def test_http_sentinel_traffic(monkeypatch):
    metrics.reset_metrics()
    weights: dict[str, float] = {}
    captured: dict = {}

    metrics.reset_metrics()

    async def mock_post(url, json, **_):
        captured.update(json)
        return httpx.Response(202)

    monkeypatch.setattr(
        "qmtl.dagmanager.http_server.post_with_backoff",
        mock_post,
    )

    app = create_app(weights=weights, gateway_url="http://gw")
    transport = httpx.ASGITransport(app)
    async with httpx.AsyncClient(transport=transport, base_url="http://test") as client:
        resp = await client.post(
            "/callbacks/sentinel-traffic",
            json={"version": "v1", "weight": 0.7},
        )

    assert resp.status_code == 202
    assert weights["v1"] == 0.7
    assert captured["type"] == "sentinel_weight"
    assert captured["data"]["sentinel_id"] == "v1"
    assert captured["data"]["weight"] == 0.7
<<<<<<< HEAD
    assert metrics.dagmgr_active_version_weight._vals["v1"] == 0.7
=======
    assert captured["type"] == "sentinel_weight"
    assert captured["data"]["sentinel_id"] == "v1"
    assert captured["data"]["weight"] == 0.7

>>>>>>> 6b958184


@pytest.mark.asyncio
async def test_http_sentinel_traffic_overwrite():
    metrics.reset_metrics()
    weights = {"v1": 0.1}
    metrics.reset_metrics()
    app = create_app(weights=weights)
    transport = httpx.ASGITransport(app)
    async with httpx.AsyncClient(transport=transport, base_url="http://test") as client:
        await client.post(
            "/callbacks/sentinel-traffic",
            json={"version": "v1", "weight": 0.4},
        )
    assert weights["v1"] == 0.4
<<<<<<< HEAD
    assert metrics.dagmgr_active_version_weight._vals["v1"] == 0.4
=======
    assert metrics.active_version_weight._vals["v1"] == 0.4
>>>>>>> 6b958184
<|MERGE_RESOLUTION|>--- conflicted
+++ resolved
@@ -267,14 +267,10 @@
     assert captured["type"] == "sentinel_weight"
     assert captured["data"]["sentinel_id"] == "v1"
     assert captured["data"]["weight"] == 0.7
-<<<<<<< HEAD
     assert metrics.dagmgr_active_version_weight._vals["v1"] == 0.7
-=======
     assert captured["type"] == "sentinel_weight"
     assert captured["data"]["sentinel_id"] == "v1"
     assert captured["data"]["weight"] == 0.7
-
->>>>>>> 6b958184
 
 
 @pytest.mark.asyncio
@@ -290,8 +286,5 @@
             json={"version": "v1", "weight": 0.4},
         )
     assert weights["v1"] == 0.4
-<<<<<<< HEAD
     assert metrics.dagmgr_active_version_weight._vals["v1"] == 0.4
-=======
-    assert metrics.active_version_weight._vals["v1"] == 0.4
->>>>>>> 6b958184
+    assert metrics.active_version_weight._vals["v1"] == 0.4