--- conflicted
+++ resolved
@@ -1,11 +1,8 @@
 import json
 import pytest
 
-<<<<<<< HEAD
-=======
 # Suppress unraisable exceptions surfaced by pytest when background resources
 # (event loops/sockets) from third-party libs are cleaned up during tests.
->>>>>>> e1eca9c4
 pytestmark = [
     pytest.mark.filterwarnings('ignore::pytest.PytestUnraisableExceptionWarning'),
     pytest.mark.filterwarnings('ignore:unclosed <socket.socket[^>]*>'),
