import asyncio
import time
import pytest

from qmtl.gateway.controlbus_consumer import ControlBusConsumer, ControlBusMessage
from qmtl.gateway.api import create_app, Database
from qmtl.gateway import metrics
from qmtl.sdk.node import MatchMode


class FakeHub:
    def __init__(self, done: asyncio.Event | None = None):
        self.events: list[tuple[str, dict]] = []
        self._done = done

    async def start(self) -> None:
        """Start method required by lifespan context."""
        pass

    async def stop(self) -> None:
        """Stop method required by lifespan context."""
        pass

    async def send_activation_updated(self, data: dict) -> None:
        self.events.append(("activation_updated", data))
        if self._done and len(self.events) == 3:
            self._done.set()

    async def send_policy_updated(self, data: dict) -> None:
        self.events.append(("policy_updated", data))
        if self._done and len(self.events) == 3:
            self._done.set()

    async def send_queue_update(
        self, tags, interval, queues, match_mode: MatchMode = MatchMode.ANY
    ) -> None:
        self.events.append(
            (
                "queue_update",
                {
                    "tags": tags,
                    "interval": interval,
                    "queues": queues,
                    "match_mode": match_mode,
                },
            )
        )
        if self._done and len(self.events) == 3:
            self._done.set()


class DummyDB(Database):
    async def insert_strategy(self, strategy_id: str, meta: dict | None) -> None:  # pragma: no cover - not used
        raise NotImplementedError

    async def set_status(self, strategy_id: str, status: str) -> None:  # pragma: no cover - not used
        raise NotImplementedError

    async def get_status(self, strategy_id: str) -> str | None:  # pragma: no cover - not used
        return None

    async def append_event(self, strategy_id: str, event: str) -> None:  # pragma: no cover - not used
        raise NotImplementedError


@pytest.mark.asyncio
async def test_consumer_relays_and_deduplicates():
    metrics.reset_metrics()
    done = asyncio.Event()
    hub = FakeHub(done)
    consumer = ControlBusConsumer(
        brokers=[], topics=["activation", "policy", "queue"], group="g", ws_hub=hub
    )
    await consumer.start()
    ts = time.time() * 1000
    msg1 = ControlBusMessage(topic="activation", key="a", etag="e1", run_id="r1", data={"id": 1}, timestamp_ms=ts)
    dup = ControlBusMessage(topic="activation", key="a", etag="e1", run_id="r1", data={"id": 1}, timestamp_ms=ts)
    msg2 = ControlBusMessage(topic="policy", key="a", etag="e2", run_id="r2", data={"id": 2}, timestamp_ms=ts)
    msg3 = ControlBusMessage(
        topic="queue",
        key="t",
        etag="e3",
        run_id="r3",
        data={
            "tags": ["x"],
            "interval": 60,
            "queues": [{"queue": "q", "global": False}],
            "match_mode": "any",
        },
        timestamp_ms=ts,
    )
    await consumer.publish(msg1)
    await consumer.publish(dup)
    await consumer.publish(msg2)
    await consumer.publish(msg3)
<<<<<<< HEAD
    await asyncio.wait_for(done.wait(), timeout=1)
=======
    await consumer._queue.join()
>>>>>>> 4bb52198
    await consumer.stop()
    assert hub.events == [
        ("activation_updated", {"id": 1}),
        ("policy_updated", {"id": 2}),
            (
                "queue_update",
                {
                    "tags": ["x"],
                    "interval": 60,
                    "queues": [{"queue": "q", "global": False}],
                    "match_mode": MatchMode.ANY,
                },
            ),
    ]
    assert metrics.event_relay_events_total.labels(topic="activation")._value.get() == 1
    assert metrics.event_relay_events_total.labels(topic="policy")._value.get() == 1
    assert metrics.event_relay_events_total.labels(topic="queue")._value.get() == 1
    assert metrics.event_relay_dropped_total.labels(topic="activation")._value.get() == 1


class StartStopConsumer(ControlBusConsumer):
    def __init__(self):
        super().__init__(brokers=[], topics=[], group="g")
        self.started = False
        self.stopped = False

    async def start(self) -> None:  # type: ignore[override]
        self.started = True

    async def stop(self) -> None:  # type: ignore[override]
        self.stopped = True


@pytest.mark.asyncio
async def test_app_starts_and_stops_consumer(fake_redis):
    hub = FakeHub()
    consumer = StartStopConsumer()
    app = create_app(
        redis_client=fake_redis,
        database=DummyDB(),
        ws_hub=hub,
        controlbus_consumer=consumer,
    )
    async with app.router.lifespan_context(app):
        assert consumer.started
    assert consumer.stopped<|MERGE_RESOLUTION|>--- conflicted
+++ resolved
@@ -93,11 +93,7 @@
     await consumer.publish(dup)
     await consumer.publish(msg2)
     await consumer.publish(msg3)
-<<<<<<< HEAD
-    await asyncio.wait_for(done.wait(), timeout=1)
-=======
     await consumer._queue.join()
->>>>>>> 4bb52198
     await consumer.stop()
     assert hub.events == [
         ("activation_updated", {"id": 1}),
