import asyncio
import json
import logging
import time

import pytest

from qmtl.gateway.ws import WebSocketHub
from qmtl.gateway import metrics


class DummyWS:
    def __init__(self):
        self.messages: list[str] = []
        self.client = ("test", 0)

    async def send_text(self, msg: str) -> None:
        self.messages.append(msg)

    async def accept(self) -> None:
        pass


@pytest.mark.asyncio
async def test_hub_broadcasts_progress_and_queue_map():
    hub = WebSocketHub()
    await hub.start()
    ws = DummyWS()
    async with hub._lock:
        hub._clients.add(ws)
    await hub.send_progress("s1", "queued")
    await hub.send_queue_map("s1", {"n1": "t1"})
    await asyncio.sleep(0.1)
    await hub.stop()
    assert len(ws.messages) == 2
    types = {json.loads(m)["type"] for m in ws.messages}
    assert "progress" in types
    assert "queue_map" in types


@pytest.mark.asyncio
async def test_hub_line_rate_500_msgs_per_sec():
    hub = WebSocketHub()
    await hub.start()
    ws = DummyWS()
    async with hub._lock:
        hub._clients.add(ws)
    total = 1000
    start = time.perf_counter()
    for i in range(total):
        await hub.send_progress("s", str(i))
    while len(ws.messages) < total:
        await asyncio.sleep(0)
    duration = time.perf_counter() - start
    await hub.stop()
    assert len(ws.messages) == total
    assert len(ws.messages) / duration >= 500


@pytest.mark.asyncio
async def test_hub_logs_send_errors(caplog):
    hub = WebSocketHub()
    await hub.start()

    class BadWS:
        client = ("dummy", 1234)

        async def send_text(self, msg):
            raise RuntimeError("boom")

    async with hub._lock:
        hub._clients.add(BadWS())

    with caplog.at_level(logging.WARNING):
        await hub.send_progress("s1", "queued")
        await asyncio.sleep(0.1)
    await hub.stop()
    assert any(
        "Failed to send message to client" in record.message for record in caplog.records
    )


@pytest.mark.asyncio
async def test_hub_sends_sentinel_weight():
    hub = WebSocketHub()
    await hub.start()
    ws = DummyWS()
    async with hub._lock:
        hub._clients.add(ws)
    await hub.send_sentinel_weight("s1", 0.5)
    await asyncio.sleep(0.1)
    await hub.stop()
    msg = json.loads(ws.messages[0])
    assert msg["type"] == "sentinel_weight"
    assert msg["data"] == {"sentinel_id": "s1", "weight": 0.5}


@pytest.mark.asyncio
async def test_hub_sends_activation_and_policy():
    hub = WebSocketHub()
    await hub.start()
    ws = DummyWS()
    async with hub._lock:
        hub._clients.add(ws)
    await hub.send_activation_updated({"strategy_id": "s1"})
    await hub.send_policy_updated({"strategy_id": "s1", "limit": 1})
    await asyncio.sleep(0.1)
    await hub.stop()
    types = {json.loads(m)["type"] for m in ws.messages}
    assert "activation_updated" in types
    assert "policy_updated" in types


@pytest.mark.asyncio
<<<<<<< HEAD
async def test_ws_metrics_fanout_and_drops():
    metrics.reset_metrics()
    hub = WebSocketHub()
    await hub.start()
    ws1 = DummyWS()
    ws2 = DummyWS()
    await hub.connect(ws1, {"t"})
    await hub.connect(ws2, {"t"})
    await hub.broadcast({"msg": 1}, topic="t")
    await asyncio.sleep(0.1)
    assert metrics.event_fanout_total.labels(topic="t")._value.get() == 2
    assert metrics.ws_subscribers._vals["t"] == 2

    class BadWS:
        client = ("bad", 0)

        async def send_text(self, msg: str) -> None:
            raise RuntimeError("boom")

        async def accept(self) -> None:
            pass

    bad = BadWS()
    await hub.connect(bad, {"t"})
    await hub.broadcast({"msg": 2}, topic="t")
    await asyncio.sleep(0.1)
    assert metrics.ws_dropped_subscribers_total._value.get() == 1
    assert metrics.ws_subscribers._vals["t"] == 2

    await hub.disconnect(ws1)
    assert metrics.ws_dropped_subscribers_total._value.get() == 2
    assert metrics.ws_subscribers._vals["t"] == 1
    await hub.stop()
=======
async def test_hub_topic_routing_filters_by_subscription():
    hub = WebSocketHub()
    await hub.start()
    ws_activation = DummyWS()
    ws_policy = DummyWS()
    ws_all = DummyWS()
    async with hub._lock:
        hub._clients.update({ws_activation, ws_policy, ws_all})
        hub._topics[ws_activation] = {"activation"}
        hub._topics[ws_policy] = {"policy"}
    await hub.send_activation_updated({"strategy_id": "s1"})
    await hub.send_policy_updated({"strategy_id": "s1"})
    await asyncio.sleep(0.1)
    await hub.stop()
    act_types = {json.loads(m)["type"] for m in ws_activation.messages}
    pol_types = {json.loads(m)["type"] for m in ws_policy.messages}
    all_types = {json.loads(m)["type"] for m in ws_all.messages}
    assert act_types == {"activation_updated"}
    assert pol_types == {"policy_updated"}
    assert "activation_updated" in all_types and "policy_updated" in all_types
>>>>>>> 776d9068
<|MERGE_RESOLUTION|>--- conflicted
+++ resolved
@@ -112,7 +112,6 @@
 
 
 @pytest.mark.asyncio
-<<<<<<< HEAD
 async def test_ws_metrics_fanout_and_drops():
     metrics.reset_metrics()
     hub = WebSocketHub()
@@ -146,7 +145,9 @@
     assert metrics.ws_dropped_subscribers_total._value.get() == 2
     assert metrics.ws_subscribers._vals["t"] == 1
     await hub.stop()
-=======
+
+
+@pytest.mark.asyncio
 async def test_hub_topic_routing_filters_by_subscription():
     hub = WebSocketHub()
     await hub.start()
@@ -166,5 +167,4 @@
     all_types = {json.loads(m)["type"] for m in ws_all.messages}
     assert act_types == {"activation_updated"}
     assert pol_types == {"policy_updated"}
-    assert "activation_updated" in all_types and "policy_updated" in all_types
->>>>>>> 776d9068
+    assert "activation_updated" in all_types and "policy_updated" in all_types