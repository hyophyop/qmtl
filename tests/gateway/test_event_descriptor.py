--- conflicted
+++ resolved
@@ -38,17 +38,6 @@
         fallback_url="wss://gateway/ws",
     )
     app = create_app(redis_client=fake_redis, database=FakeDB(), event_config=cfg, enable_background=False)
-<<<<<<< HEAD
-    transport = httpx.ASGITransport(app)
-    async with httpx.AsyncClient(transport=transport, base_url="http://test") as client:
-        payload = {
-            "world_id": "w1",
-            "strategy_id": "s1",
-            "topics": ["activation"],
-        }
-        resp = await client.post("/events/subscribe", json=payload)
-    await transport.aclose()
-=======
     async with httpx.ASGITransport(app=app) as transport:
         async with httpx.AsyncClient(transport=transport, base_url="http://test") as client:
             payload = {
@@ -57,7 +46,6 @@
                 "topics": ["activation"],
             }
             resp = await client.post("/events/subscribe", json=payload)
->>>>>>> e2354830
     assert resp.status_code == 200
     data = resp.json()
     assert data["stream_url"] == cfg.stream_url
