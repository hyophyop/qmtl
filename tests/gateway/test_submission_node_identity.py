--- conflicted
+++ resolved
@@ -2,58 +2,30 @@
 
 import pytest
 
-from qmtl.common import crc32_of_list
 from qmtl.gateway.submission.node_identity import NodeIdentityValidator
-<<<<<<< HEAD
-from tests.factories import node_ids_crc32, tag_query_node_payload
-=======
-from tests.factories import NodeFactory
+from tests.factories import NodeFactory, node_ids_crc32
 
 
 @pytest.fixture()
 def node_factory() -> NodeFactory:
     return NodeFactory()
->>>>>>> a122290b
 
 
 def test_validate_accepts_matching_ids(node_factory: NodeFactory) -> None:
     validator = NodeIdentityValidator()
-<<<<<<< HEAD
-    node = tag_query_node_payload(
-        tags=["t"],
-        code_hash="code",
-        config_hash="config",
-        schema_hash="schema",
-        schema_compat_id="compat",
-    )
+    node = node_factory.build()
     dag = {"nodes": [node]}
     validator.validate(dag, node_ids_crc32([node]))
-=======
-    node = node_factory.build()
-    dag = {"nodes": [node]}
-    validator.validate(dag, crc32_of_list([node["node_id"]]))
 
->>>>>>> a122290b
 
 def test_validate_missing_fields_raises(node_factory: NodeFactory) -> None:
     validator = NodeIdentityValidator()
-<<<<<<< HEAD
-    node = tag_query_node_payload(
-        tags=["t"],
-        code_hash="code",
-        config_hash="config",
-        schema_hash="",
-        schema_compat_id="",
-        include_node_id=False,
-    )
+    node = node_factory.build(assign_id=False, schema_hash="", schema_compat_id="")
     node["node_id"] = "abc"
-=======
-    node = node_factory.build(schema_hash="")
->>>>>>> a122290b
     dag = {"nodes": [node]}
 
     with pytest.raises(Exception) as exc:
-        validator.validate(dag, 0)
+        validator.validate(dag, node_ids_crc32([node]))
 
     detail = exc.value.detail  # type: ignore[attr-defined]
     assert detail["code"] == "E_NODE_ID_FIELDS"
@@ -61,17 +33,7 @@
 
 def test_validate_crc_mismatch_raises(node_factory: NodeFactory) -> None:
     validator = NodeIdentityValidator()
-<<<<<<< HEAD
-    node = tag_query_node_payload(
-        tags=["t"],
-        code_hash="code",
-        config_hash="config",
-        schema_hash="schema",
-        schema_compat_id="compat",
-    )
-=======
     node = node_factory.build()
->>>>>>> a122290b
     dag = {"nodes": [node]}
 
     with pytest.raises(Exception) as exc:
@@ -83,18 +45,8 @@
 
 def test_validate_detects_mismatch(node_factory: NodeFactory) -> None:
     validator = NodeIdentityValidator()
-<<<<<<< HEAD
-    node = tag_query_node_payload(
-        tags=["t"],
-        code_hash="code",
-        config_hash="config",
-        schema_hash="schema",
-        schema_compat_id="compat",
-        node_id="not-matching",
-    )
-=======
-    node = node_factory.build(node_id="not-matching")
->>>>>>> a122290b
+    node = node_factory.build(assign_id=False)
+    node["node_id"] = "not-matching"
     dag = {"nodes": [node]}
     with pytest.raises(Exception) as exc:
         validator.validate(dag, node_ids_crc32([node]))
