from fastapi.testclient import TestClient

from qmtl.gateway.api import create_app
from qmtl.gateway import metrics
from qmtl.gateway.ws import WebSocketHub
from qmtl.gateway import metrics
from qmtl.common.cloudevents import format_event


def test_dag_event_route():
    app = create_app()
    client = TestClient(app)
    event = format_event("test", "diff", {})
    resp = client.post("/callbacks/dag-event", json=event)
    assert resp.status_code == 202
    assert resp.json()["ok"] is True


def test_dag_event_sentinel_weight():
    class DummyHub:
        def __init__(self):
            self.weights = []

        async def send_sentinel_weight(self, sid: str, weight: float) -> None:
            self.weights.append((sid, weight))

    hub = DummyHub()
    app = create_app(ws_hub=hub)
    client = TestClient(app)
    metrics.reset_metrics()
    event = format_event(
        "qmtl.dagmanager",
        "sentinel_weight",
        {"sentinel_id": "v1", "weight": 0.7},
    )
    resp = client.post("/callbacks/dag-event", json=event)
    assert resp.status_code == 202
    assert hub.weights == [("v1", 0.7)]
<<<<<<< HEAD
    assert metrics.gateway_sentinel_traffic_ratio._vals["v1"] == 0.7
=======


def test_dag_event_sentinel_weight_metric():
    class DummyHub:
        def __init__(self):
            self.weights = []

        async def send_sentinel_weight(self, sid: str, weight: float) -> None:
            self.weights.append((sid, weight))

    metrics.reset_metrics()
    hub = DummyHub()
    app = create_app(ws_hub=hub)
    client = TestClient(app)
    event = format_event(
        "qmtl.dagmanager",
        "sentinel_weight",
        {"sentinel_id": "v2", "weight": 0.5},
    )
    resp = client.post("/callbacks/dag-event", json=event)
    assert resp.status_code == 202
    assert hub.weights == [("v2", 0.5)]
    assert (
        metrics.gateway_sentinel_traffic_ratio.labels("v2")._value.get() == 0.5
    )


def test_dag_event_sentinel_weight_invalid():
    class DummyHub:
        def __init__(self):
            self.weights = []

        async def send_sentinel_weight(self, sid: str, weight: float) -> None:
            self.weights.append((sid, weight))

    metrics.reset_metrics()
    hub = DummyHub()
    app = create_app(ws_hub=hub)
    client = TestClient(app)
    event = format_event(
        "qmtl.dagmanager",
        "sentinel_weight",
        {"sentinel_id": "v3", "weight": 1.2},
    )
    resp = client.post("/callbacks/dag-event", json=event)
    assert resp.status_code == 202
    assert hub.weights == []
    assert ("v3",) not in metrics.gateway_sentinel_traffic_ratio._metrics
>>>>>>> 6b958184
<|MERGE_RESOLUTION|>--- conflicted
+++ resolved
@@ -36,9 +36,7 @@
     resp = client.post("/callbacks/dag-event", json=event)
     assert resp.status_code == 202
     assert hub.weights == [("v1", 0.7)]
-<<<<<<< HEAD
     assert metrics.gateway_sentinel_traffic_ratio._vals["v1"] == 0.7
-=======
 
 
 def test_dag_event_sentinel_weight_metric():
@@ -86,5 +84,4 @@
     resp = client.post("/callbacks/dag-event", json=event)
     assert resp.status_code == 202
     assert hub.weights == []
-    assert ("v3",) not in metrics.gateway_sentinel_traffic_ratio._metrics
->>>>>>> 6b958184
+    assert ("v3",) not in metrics.gateway_sentinel_traffic_ratio._metrics