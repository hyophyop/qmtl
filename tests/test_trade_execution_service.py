from __future__ import annotations

import httpx
import pytest

import importlib

import qmtl.sdk.runner as runner_module
from qmtl.sdk import TradeExecutionService


class DummyResponse:
    status_code = 200

    def raise_for_status(self) -> None:
        return None


def test_service_retries_on_failure(monkeypatch):
    calls = {"count": 0}

    def fake_post(url: str, *, json: dict):
        calls["count"] += 1
        if calls["count"] == 1:
            raise httpx.HTTPError("boom")
        return DummyResponse()

<<<<<<< HEAD
    monkeypatch.setattr(runner_module.HttpPoster, "post", fake_post)
    monkeypatch.setattr(time, "sleep", lambda s: None)
=======
    monkeypatch.setattr(httpx, "post", fake_post)
    monkeypatch.setattr(TradeExecutionService, "poll_order_status", lambda self, order: None)
>>>>>>> bd8ad5f9
    service = TradeExecutionService("http://broker", max_retries=2)
    service.post_order({"id": 1})
    assert calls["count"] == 2


def test_service_raises_after_retries(monkeypatch):
    def fake_post(url: str, *, json: dict):
        raise httpx.HTTPError("boom")

<<<<<<< HEAD
    monkeypatch.setattr(runner_module.HttpPoster, "post", fake_post)
    monkeypatch.setattr(time, "sleep", lambda s: None)
=======
    monkeypatch.setattr(httpx, "post", fake_post)
    monkeypatch.setattr(TradeExecutionService, "poll_order_status", lambda self, order: None)
>>>>>>> bd8ad5f9
    service = TradeExecutionService("http://broker", max_retries=1)
    with pytest.raises(httpx.HTTPError):
        service.post_order({"id": 1})


def test_runner_delegates_to_service(monkeypatch):
    def boom(*a, **k):
        raise AssertionError("should not be called")

    class DummyService:
        def __init__(self) -> None:
            self.orders: list[dict] = []

        def post_order(self, order):
            self.orders.append(order)

    monkeypatch.setattr(runner_module.HttpPoster, "post", boom)
    service = DummyService()
    importlib.reload(runner_module)
    runner_module.Runner.set_trade_execution_service(service)
    runner_module.Runner._handle_trade_order({"id": 2})
    runner_module.Runner.set_trade_execution_service(None)
    assert service.orders == [{"id": 2}]<|MERGE_RESOLUTION|>--- conflicted
+++ resolved
@@ -25,13 +25,8 @@
             raise httpx.HTTPError("boom")
         return DummyResponse()
 
-<<<<<<< HEAD
-    monkeypatch.setattr(runner_module.HttpPoster, "post", fake_post)
-    monkeypatch.setattr(time, "sleep", lambda s: None)
-=======
     monkeypatch.setattr(httpx, "post", fake_post)
     monkeypatch.setattr(TradeExecutionService, "poll_order_status", lambda self, order: None)
->>>>>>> bd8ad5f9
     service = TradeExecutionService("http://broker", max_retries=2)
     service.post_order({"id": 1})
     assert calls["count"] == 2
@@ -41,13 +36,8 @@
     def fake_post(url: str, *, json: dict):
         raise httpx.HTTPError("boom")
 
-<<<<<<< HEAD
-    monkeypatch.setattr(runner_module.HttpPoster, "post", fake_post)
-    monkeypatch.setattr(time, "sleep", lambda s: None)
-=======
     monkeypatch.setattr(httpx, "post", fake_post)
     monkeypatch.setattr(TradeExecutionService, "poll_order_status", lambda self, order: None)
->>>>>>> bd8ad5f9
     service = TradeExecutionService("http://broker", max_retries=1)
     with pytest.raises(httpx.HTTPError):
         service.post_order({"id": 1})
