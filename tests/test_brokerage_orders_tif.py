--- conflicted
+++ resolved
@@ -176,17 +176,8 @@
     brk = make_brokerage(hours=hours, fill=UnifiedFillModel())
     account = Account(cash=1_000_000)
 
-<<<<<<< HEAD
-    today = datetime.now(timezone.utc).date()
-    trade_date = today
-    while trade_date.weekday() >= 5 or trade_date in hours.holidays:
-        trade_date += timedelta(days=1)
-
-    open_ts = datetime.combine(trade_date, hours.market_hours.regular_start)
-=======
     session_day = _next_regular_session_date(hours)
     open_ts = datetime.combine(session_day, hours.market_hours.regular_start)
->>>>>>> fe2fd4cc
     later_ts = open_ts + timedelta(minutes=5)
 
     order_moo = Order(symbol="AAPL", quantity=100, price=100.0, type=OrderType.MOO)
@@ -196,13 +187,8 @@
     fill_open = brk.execute_order(account, order_moo2, market_price=100.0, ts=open_ts)
     assert fill_open.quantity == 100
 
-<<<<<<< HEAD
-    close_time = hours.early_closes.get(trade_date, hours.market_hours.regular_end)
-    close_ts = datetime.combine(open_ts.date(), close_time)
-=======
     close_time = hours.early_closes.get(session_day, hours.market_hours.regular_end)
     close_ts = datetime.combine(session_day, close_time)
->>>>>>> fe2fd4cc
     before_close = close_ts - timedelta(minutes=1)
     order_moc = Order(symbol="AAPL", quantity=100, price=100.0, type=OrderType.MOC)
     fill_before_close = brk.execute_order(account, order_moc, market_price=100.0, ts=before_close)
