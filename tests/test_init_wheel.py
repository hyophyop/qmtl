import subprocess
import sys
from pathlib import Path


def test_init_wheel(tmp_path: Path) -> None:
    wheel_dir = tmp_path / "dist"
    subprocess.run(
        ["uv", "build", "--wheel", ".", "-o", str(wheel_dir)],
        check=True,
<<<<<<< HEAD
        cwd=Path.cwd() / "qmtl",
=======
        cwd=Path.cwd(),
>>>>>>> 08c51c2f
    )
    wheel = next(wheel_dir.glob("qmtl-*.whl"))
    env_dir = tmp_path / "venv"
    subprocess.run(["uv", "venv", str(env_dir)], check=True)
    bin_dir = "Scripts" if sys.platform == "win32" else "bin"
    python = env_dir / bin_dir / "python"
    subprocess.run(
        [
            "uv",
            "pip",
            "install",
            str(wheel),
            "--python",
            str(python),
        ],
        check=True,
    )
    qmtl = env_dir / bin_dir / "qmtl"
    dest = tmp_path / "proj"
    subprocess.run(
        [str(qmtl), "init", "--with-sample-data", "--path", str(dest)],
        check=True,
    )
    assert (dest / "data" / "sample_ohlcv.csv").is_file()
    assert (dest / "notebooks" / "strategy_analysis_example.ipynb").is_file()<|MERGE_RESOLUTION|>--- conflicted
+++ resolved
@@ -8,11 +8,7 @@
     subprocess.run(
         ["uv", "build", "--wheel", ".", "-o", str(wheel_dir)],
         check=True,
-<<<<<<< HEAD
-        cwd=Path.cwd() / "qmtl",
-=======
         cwd=Path.cwd(),
->>>>>>> 08c51c2f
     )
     wheel = next(wheel_dir.glob("qmtl-*.whl"))
     env_dir = tmp_path / "venv"
