import asyncio
import logging
import pandas as pd
import pytest

from qmtl.sdk.node import SourceNode, StreamInput
from qmtl.sdk.backfill_engine import BackfillEngine


class DummySource:
    def __init__(self, df: pd.DataFrame, delay: float = 0.05, fail: int = 0) -> None:
        self.df = df
        self.delay = delay
        self.fail = fail
        self.calls = 0
<<<<<<< HEAD
        self.started = asyncio.Event()
=======
        self.ready_calls = 0
>>>>>>> 4bb52198

    async def fetch(self, start: int, end: int, *, node_id: str, interval: int) -> pd.DataFrame:
        self.calls += 1
        self.started.set()
        if self.calls <= self.fail:
            raise RuntimeError("fail")
        loop = asyncio.get_running_loop()
        fut = loop.create_future()
        loop.call_later(self.delay, fut.set_result, None)
        await fut
        return self.df

    async def ready(self) -> bool:
        self.ready_calls += 1
        await asyncio.sleep(0)
        return True


@pytest.mark.asyncio
async def test_concurrent_backfill_and_live_append():
    node = SourceNode(interval="60s", period=5)
    df = pd.DataFrame([
        {"ts": 60, "value": 1},
        {"ts": 120, "value": 2},
        {"ts": 180, "value": 3},
    ])
    src = DummySource(df, delay=0.05)
    engine = BackfillEngine(src)

    engine.submit(node, 60, 180)
    await src.started.wait()
    await asyncio.to_thread(node.feed, node.node_id, 60, 180, {"v": "live"})
    await asyncio.to_thread(node.feed, node.node_id, 60, 240, {"v": "live2"})

    await engine.wait()

    assert node.cache.get_slice(node.node_id, 60, count=5) == [
        (60, {"ts": 60, "value": 1}),
        (120, {"ts": 120, "value": 2}),
        (180, {"v": "live"}),
        (240, {"v": "live2"}),
    ]
    assert node.cache.backfill_state.is_complete(node.node_id, 60, 60, 180)


@pytest.mark.asyncio
async def test_retry_logic():
    node = SourceNode(interval="60s", period=2)
    df = pd.DataFrame([{"ts": 60, "v": 1}])
    src = DummySource(df, delay=0.01, fail=1)
    engine = BackfillEngine(src, max_retries=2)
    engine.submit(node, 60, 60)
    await engine.wait()
    assert src.calls == 2
    assert src.ready_calls >= 1
    assert node.cache.latest(node.node_id, 60) == (60, {"ts": 60, "v": 1})


@pytest.mark.asyncio
async def test_metrics_and_logs(caplog):
    from qmtl.sdk import metrics as sdk_metrics
    sdk_metrics.reset_metrics()

    node = SourceNode(interval="60s", period=1)
    df = pd.DataFrame([{"ts": 60, "v": 1}])
    src = DummySource(df, delay=0.0, fail=1)
    engine = BackfillEngine(src, max_retries=2)

    with caplog.at_level(logging.INFO):
        engine.submit(node, 60, 60)
        await engine.wait()

    node_id = node.node_id
    assert sdk_metrics.backfill_jobs_in_progress._val == 0
    assert sdk_metrics.backfill_last_timestamp._vals[(node_id, "60")] == 60
    assert sdk_metrics.backfill_retry_total._vals[(node_id, "60")] == 1
    assert sdk_metrics.backfill_failure_total._vals.get((node_id, "60"), 0) == 0

    msgs = [r.message for r in caplog.records]
    assert "backfill.start" in msgs
    assert "backfill.retry" in msgs
    assert "backfill.complete" in msgs


@pytest.mark.asyncio
async def test_failure_metrics_and_logs(caplog):
    from qmtl.sdk import metrics as sdk_metrics
    sdk_metrics.reset_metrics()

    node = SourceNode(interval="60s", period=1)
    df = pd.DataFrame([])
    src = DummySource(df, delay=0.0, fail=5)
    engine = BackfillEngine(src, max_retries=2)

    with caplog.at_level(logging.INFO):
        engine.submit(node, 0, 0)
        with pytest.raises(RuntimeError):
            await engine.wait()

    key = (node.node_id, "60")
    assert sdk_metrics.backfill_failure_total._vals[key] == 1
    assert sdk_metrics.backfill_retry_total._vals[key] == 3
    assert sdk_metrics.backfill_jobs_in_progress._val == 0
    msgs = [r.message for r in caplog.records]
    assert msgs.count("backfill.retry") >= 3
    assert "backfill.failed" in msgs


@pytest.mark.asyncio
async def test_streaminput_load_history():
    df = pd.DataFrame([
        {"ts": 60, "v": 1},
        {"ts": 120, "v": 2},
    ])
    src = DummySource(df, delay=0.0)
    stream = StreamInput(
        interval="60s",
        period=3,
        history_provider=src,
    )
    await stream.load_history(60, 120)
    assert stream.cache.get_slice(stream.node_id, 60, count=2) == [
        (60, {"ts": 60, "v": 1}),
        (120, {"ts": 120, "v": 2}),
    ]<|MERGE_RESOLUTION|>--- conflicted
+++ resolved
@@ -13,11 +13,7 @@
         self.delay = delay
         self.fail = fail
         self.calls = 0
-<<<<<<< HEAD
-        self.started = asyncio.Event()
-=======
         self.ready_calls = 0
->>>>>>> 4bb52198
 
     async def fetch(self, start: int, end: int, *, node_id: str, interval: int) -> pd.DataFrame:
         self.calls += 1
