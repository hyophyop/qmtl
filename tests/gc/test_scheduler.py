--- conflicted
+++ resolved
@@ -7,20 +7,11 @@
 class DummyGC:
     def __init__(self, done: asyncio.Event):
         self.calls = 0
-<<<<<<< HEAD
-        self.done = done
-
-    def collect(self):
-        self.calls += 1
-        if self.calls >= 2:
-            self.done.set()
-=======
         self.event = asyncio.Event()
 
     def collect(self):
         self.calls += 1
         self.event.set()
->>>>>>> 4bb52198
         return []
 
 
@@ -30,12 +21,8 @@
     gc = DummyGC(done)
     sched = GCScheduler(gc, interval=0.01)
     await sched.start()
-<<<<<<< HEAD
-    await asyncio.wait_for(done.wait(), timeout=1)
-=======
     await asyncio.wait_for(gc.event.wait(), timeout=1)
     gc.event.clear()
     await asyncio.wait_for(gc.event.wait(), timeout=1)
->>>>>>> 4bb52198
     await sched.stop()
     assert gc.calls >= 2