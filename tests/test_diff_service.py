--- conflicted
+++ resolved
@@ -187,17 +187,12 @@
     chunk = service.diff(req)
     expected_a = topic_name("asset", "N", "c1", "v1")
     expected_b = topic_name("asset", "N", "c2", "v1")
-<<<<<<< HEAD
     assert (
         chunk.queue_map[_partition_with_context("A", None, None)] == expected_a
     )
     assert (
         chunk.queue_map[_partition_with_context("B", None, None)] == expected_b
     )
-    assert queue.calls == [("asset", "N", "c2", "v1", False)]
-=======
-    assert chunk.queue_map[partition_key("A", None, None)] == expected_a
-    assert chunk.queue_map[partition_key("B", None, None)] == expected_b
     assert queue.calls == [("asset", "N", "c2", "v1", False, None)]
 
 
@@ -246,12 +241,11 @@
 
     chunk = service.diff(DiffRequest(strategy_id="s", dag_json=dag))
 
-    existing_topic = chunk.queue_map[partition_key("A", None, None)]
-    new_topic = chunk.queue_map[partition_key("B", None, None)]
+    existing_topic = chunk.queue_map[_partition_with_context("A", None, None)]
+    new_topic = chunk.queue_map[_partition_with_context("B", None, None)]
     assert existing_topic.startswith("world-1.live.")
     assert new_topic.startswith("world-1.live.")
     assert queue.calls[-1][5] == "world-1.live"
->>>>>>> f01fa503
 
 
 def test_schema_change_buffering_flag():
