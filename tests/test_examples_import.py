--- conflicted
+++ resolved
@@ -3,18 +3,11 @@
 import pytest
 
 MODULES = [
-<<<<<<< HEAD
-    "examples.mode_switch_example",
-    "examples.backfill_history_example",
-    "examples.metrics_recorder_example",
-    "examples.parallel_strategies_example",
-    "examples.multi_asset_lag_strategy",
-=======
     "qmtl.examples.mode_switch_example",
     "qmtl.examples.backfill_history_example",
     "qmtl.examples.metrics_recorder_example",
     "qmtl.examples.parallel_strategies_example",
->>>>>>> 4f1baea5
+    "qmtl.examples.multi_asset_lag_strategy",
 ]
 
 @pytest.mark.parametrize("mod", MODULES)
