import asyncio
import asyncio
<<<<<<< HEAD
=======
import pytest

import asyncio
>>>>>>> 4bb52198
import pytest

from qmtl.dagmanager.neo4j_metrics import GraphCountCollector, GraphCountScheduler
from qmtl.dagmanager import metrics


class FakeResult:
    def __init__(self, count: int) -> None:
        self.count = count

    def single(self) -> dict[str, int]:
        return {"c": self.count}


class FakeSession:
    def __init__(self) -> None:
        self.calls = 0

    def run(self, query: str) -> FakeResult:  # type: ignore[override]
        self.calls += 1
        return FakeResult(3 if "ComputeNode" in query else 7)

    def __enter__(self) -> "FakeSession":
        return self

    def __exit__(self, exc_type, exc, tb) -> None:
        pass


class FakeDriver:
    def session(self) -> FakeSession:  # type: ignore[override]
        return FakeSession()


class EventCollector(GraphCountCollector):
    def __init__(self, driver, event):
        super().__init__(driver)
        self.event = event

    def record_counts(self) -> tuple[int, int]:  # type: ignore[override]
        res = super().record_counts()
        self.event.set()
        return res


def test_collector_sets_gauges() -> None:
    metrics.reset_metrics()
    collector = GraphCountCollector(FakeDriver())  # type: ignore[arg-type]
    compute, queues = collector.record_counts()
    assert compute == 3
    assert queues == 7
    assert metrics.compute_nodes_total._value.get() == 3  # type: ignore[attr-defined]
    assert metrics.queues_total._value.get() == 7  # type: ignore[attr-defined]


@pytest.mark.asyncio
async def test_scheduler_runs() -> None:
    metrics.reset_metrics()
<<<<<<< HEAD

    done = asyncio.Event()

    class EventCollector(GraphCountCollector):
        def record_counts(self):  # type: ignore[override]
            result = super().record_counts()
            done.set()
            return result

    collector = EventCollector(FakeDriver())  # type: ignore[arg-type]
    sched = GraphCountScheduler(collector, interval=0.01)
    await sched.start()
    await asyncio.wait_for(done.wait(), timeout=1)
=======
    event = asyncio.Event()
    collector = EventCollector(FakeDriver(), event)  # type: ignore[arg-type]
    sched = GraphCountScheduler(collector, interval=0.01)
    await sched.start()
    await asyncio.wait_for(event.wait(), timeout=1)
>>>>>>> 4bb52198
    await sched.stop()
    assert metrics.compute_nodes_total._value.get() == 3  # type: ignore[attr-defined]
    assert metrics.queues_total._value.get() == 7  # type: ignore[attr-defined]<|MERGE_RESOLUTION|>--- conflicted
+++ resolved
@@ -1,11 +1,8 @@
 import asyncio
 import asyncio
-<<<<<<< HEAD
-=======
 import pytest
 
 import asyncio
->>>>>>> 4bb52198
 import pytest
 
 from qmtl.dagmanager.neo4j_metrics import GraphCountCollector, GraphCountScheduler
@@ -64,27 +61,11 @@
 @pytest.mark.asyncio
 async def test_scheduler_runs() -> None:
     metrics.reset_metrics()
-<<<<<<< HEAD
-
-    done = asyncio.Event()
-
-    class EventCollector(GraphCountCollector):
-        def record_counts(self):  # type: ignore[override]
-            result = super().record_counts()
-            done.set()
-            return result
-
-    collector = EventCollector(FakeDriver())  # type: ignore[arg-type]
-    sched = GraphCountScheduler(collector, interval=0.01)
-    await sched.start()
-    await asyncio.wait_for(done.wait(), timeout=1)
-=======
     event = asyncio.Event()
     collector = EventCollector(FakeDriver(), event)  # type: ignore[arg-type]
     sched = GraphCountScheduler(collector, interval=0.01)
     await sched.start()
     await asyncio.wait_for(event.wait(), timeout=1)
->>>>>>> 4bb52198
     await sched.stop()
     assert metrics.compute_nodes_total._value.get() == 3  # type: ignore[attr-defined]
     assert metrics.queues_total._value.get() == 7  # type: ignore[attr-defined]