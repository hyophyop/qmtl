--- conflicted
+++ resolved
@@ -19,14 +19,11 @@
       - Execution Nodes: architecture/execution_nodes.md
       - Execution State: architecture/execution_state.md
       - WorldService/Alpha Radon Plan: architecture/radon_worldservice.md
-<<<<<<< HEAD
       - WorldService Allocation Radon Plan: architecture/radon_worldservice_allocation.md
-=======
       - Control-Plane Radon Plan: architecture/radon_control_plane.md
       - Seamless Data Provider Radon Plan: architecture/radon_seamless_data.md
       - History Warmup Radon Plan: architecture/radon_history_warmup.md
       - Runtime SDK Radon Plan: architecture/radon_runtime_sdk.md
->>>>>>> 84245efa
   - Guides:
       - Overview: guides/README.md
       - Layered Templates Quick Start: guides/layered_templates_quickstart.md
@@ -151,14 +148,11 @@
             "Execution Nodes": "실행 노드"
             "Execution State": "실행 상태"
             "WorldService/Alpha Radon Plan": "WorldService/Alpha Radon 계획"
-<<<<<<< HEAD
             "WorldService Allocation Radon Plan": "WorldService 할당 Radon 계획"
-=======
             "Control-Plane Radon Plan": "컨트롤 플레인 Radon 계획"
             "Seamless Data Provider Radon Plan": "Seamless Data Provider Radon 계획"
             "History Warmup Radon Plan": "History Warmup Radon 계획"
             "Runtime SDK Radon Plan": "런타임 SDK Radon 계획"
->>>>>>> 84245efa
             "Layered Templates Quick Start": "레이어 기반 템플릿 퀵스타트"
             "Seamless Data Provider Setup": "심리스 데이터 프로바이더 구성"
             "Testing & Pytest": "테스트 & Pytest"
