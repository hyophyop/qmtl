--- conflicted
+++ resolved
@@ -85,8 +85,4 @@
 
 ## Additional Learning Resources
 
-<<<<<<< HEAD
-For an overview of the project architecture, refer to the upstream QMTL documentation or the subtree README: [qmtl/README.md](qmtl/README.md) and https://github.com/hyophyop/qmtl.
-=======
 For an overview of the project architecture, refer to the [qmtl/architecture.md]`qmtl/docs/architecture/architecture.md` document.
->>>>>>> 2e5f29c7
