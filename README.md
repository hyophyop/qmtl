--- conflicted
+++ resolved
@@ -23,7 +23,7 @@
 uv pip install -e .[transforms]
 ```
 
-<<<<<<< HEAD
+
 ## Development Workflow
 
 Here’s a short workflow summary based on the repository’s guidelines:
@@ -41,7 +41,7 @@
 3. **Design Approach** – Follow the Single Responsibility Principle (SRP) when designing modules and classes. This keeps features modular and easier to maintain.
 
 For additional rules—such as adhering to architecture documents or managing distributable wheels—refer to [AGENTS.md](AGENTS.md) in the project root for the full guidelines.
-=======
+
 ## Optional Modules
 
 Install additional functionality on demand. Each entry links to its
@@ -51,7 +51,7 @@
 - [Streams](qmtl/streams/README.md) &mdash; `pip install qmtl[streams]`
 - [Generators](qmtl/generators/README.md) &mdash; `pip install qmtl[generators]`
 - [Transforms](qmtl/transforms/README.md) &mdash; `pip install qmtl[transforms]`
->>>>>>> a8106d29
+
 
 ## End-to-End Testing
 
