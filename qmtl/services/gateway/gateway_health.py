--- conflicted
+++ resolved
@@ -66,6 +66,8 @@
             "dagmanager": dag_status,
             "worldservice": world_status,
             "capabilities": self.capabilities.as_payload(),
+            "rebalance_schema_version": self.capabilities.rebalance_schema_version,
+            "alpha_metrics_capable": self.capabilities.alpha_metrics_capable,
         }
         return result
 
@@ -125,17 +127,10 @@
     redis_client: Optional[redis.Redis] = None,
     database: Optional["Database"] = None,
     dag_client: Optional[DagManagerClient] = None,
-<<<<<<< HEAD
-    world_client: Optional[WorldServiceClient] = None,
-    *,
-    rebalance_schema_version: int | None = None,
-    alpha_metrics_capable: bool | None = None,
-=======
     world_client: Optional["WorldServiceClient"] = None,
     *,
     capabilities: GatewayHealthCapabilities | None = None,
     timeout: float = 0.75,
->>>>>>> 72fab77f
 ) -> dict[str, Any]:
     """Return health information for gateway and dependencies.
 
@@ -146,24 +141,14 @@
     global _STATUS_CACHE_MAP, _STATUS_CACHE_TS
 
     now = time.monotonic()
-<<<<<<< HEAD
-    schema_version = rebalance_schema_version or 1
-    alpha_flag = bool(alpha_metrics_capable)
-=======
     caps = capabilities or GatewayHealthCapabilities()
->>>>>>> 72fab77f
     key = (
         id(redis_client) if redis_client is not None else 0,
         id(database) if database is not None else 0,
         id(dag_client) if dag_client is not None else 0,
         id(world_client) if world_client is not None else 0,
-<<<<<<< HEAD
-        schema_version,
-        int(alpha_flag),
-=======
         caps.cache_key,
         timeout,
->>>>>>> 72fab77f
     )
     cached = _STATUS_CACHE_MAP.get(key)
     if cached and now - cached[0] < _STATUS_CACHE_TTL:
@@ -185,20 +170,7 @@
             capabilities=caps,
             timeout=timeout,
         )
-<<<<<<< HEAD
-
-        result = {
-            "status": overall,
-            "redis": redis_status,
-            "postgres": postgres_status,
-            "dagmanager": dag_status,
-            "worldservice": world_status,
-            "rebalance_schema_version": schema_version,
-            "alpha_metrics_capable": alpha_flag,
-        }
-=======
         result = await collector.collect()
->>>>>>> 72fab77f
         _STATUS_CACHE_MAP[key] = (now, result)
         _STATUS_CACHE_TS = now
         return result
