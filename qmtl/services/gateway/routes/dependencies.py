--- conflicted
+++ resolved
@@ -60,9 +60,16 @@
             pipeline=self._pipeline,
             world_client=self._world_client,
         )
-        self._health_capabilities = (
-            health_capabilities or GatewayHealthCapabilities()
-        )
+        if health_capabilities is not None:
+            caps = health_capabilities
+        else:
+            caps = GatewayHealthCapabilities(
+                rebalance_schema_version=self._rebalance_schema_version,
+                alpha_metrics_capable=self._alpha_metrics_capable,
+            )
+        self._health_capabilities = caps
+        self._rebalance_schema_version = caps.rebalance_schema_version
+        self._alpha_metrics_capable = caps.alpha_metrics_capable
 
     # Core dependencies -------------------------------------------------
 
@@ -104,16 +111,14 @@
     def provide_enforce_live_guard(self) -> bool:
         return self._enforce_live_guard
 
-<<<<<<< HEAD
     def provide_rebalance_schema_version(self) -> int:
         return self._rebalance_schema_version
 
     def provide_alpha_metrics_capable(self) -> bool:
         return self._alpha_metrics_capable
-=======
+
     def provide_health_capabilities(self) -> GatewayHealthCapabilities:
         return self._health_capabilities
->>>>>>> 72fab77f
 
 
 __all__ = ["GatewayDependencyProvider"]