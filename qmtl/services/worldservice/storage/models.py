--- conflicted
+++ resolved
@@ -163,12 +163,8 @@
     etag: Optional[str] = None
     strategy_alloc_total: Dict[str, float] | None = None
     updated_at: Optional[str] = None
-<<<<<<< HEAD
-    stale: bool | None = None
-=======
     ttl: str | None = None
     stale: bool = False
->>>>>>> e7c240f7
 
     def to_dict(self) -> Dict[str, Any]:
         data: Dict[str, Any] = {
@@ -183,13 +179,9 @@
             data["updated_at"] = self.updated_at
         if self.strategy_alloc_total is not None:
             data["strategy_alloc_total"] = dict(self.strategy_alloc_total)
-<<<<<<< HEAD
-        if self.stale is not None:
-=======
         if self.ttl is not None:
             data["ttl"] = self.ttl
         if self.stale:
->>>>>>> e7c240f7
             data["stale"] = self.stale
         return data
 
