--- conflicted
+++ resolved
@@ -3,27 +3,21 @@
 from .rate_of_change import rate_of_change
 from .stochastic import stochastic
 from .angle import angle
-<<<<<<< HEAD
 from .order_book_depth import depth_change_node
 from .price_change import price_change
-=======
 from .order_book_imbalance import order_book_imbalance_node
 from .volume_features import volume_features
 from .execution_imbalance import execution_imbalance_node
 from .alpha_history import alpha_history_node
->>>>>>> 8660da67
 
 __all__ = [
     "rate_of_change",
     "stochastic",
     "angle",
-<<<<<<< HEAD
     "depth_change_node",
     "price_change",
-=======
     "order_book_imbalance_node",
     "execution_imbalance_node",
     "alpha_history_node",
     "volume_features"
->>>>>>> 8660da67
 ]