syntax = "proto3";
package qmtl.dagmanager;

message DiffRequest {
  string strategy_id = 1;
  string dag_json = 2;
}

message DiffChunk {
<<<<<<< HEAD
  uint32 chunk_id = 1;
  map<string,string> queue_map = 2;
  string sentinel_id = 3;
}

message ChunkAck {
  string sentinel_id = 1;
  uint32 chunk_id = 2;
=======
  map<string,string> queue_map = 1;
  string sentinel_id = 2;
  repeated string buffer_nodes = 3;
>>>>>>> 46ac1418
}

service DiffService {
  rpc Diff(DiffRequest) returns (stream DiffChunk);
  rpc AckChunk(ChunkAck) returns (ChunkAck);
}

message TagQueryRequest {
  repeated string tags = 1;
  int64 interval = 2;
}

message TagQueryReply {
  repeated string queues = 1;
}

service TagQuery {
  rpc GetQueues(TagQueryRequest) returns (TagQueryReply);
}

message CleanupRequest {
  string strategy_id = 1;
}

message CleanupResponse {}

message QueueStatsRequest {
  string filter = 1;
}

message QueueStats {
  map<string,int64> sizes = 1;
}

service AdminService {
  rpc Cleanup(CleanupRequest) returns (CleanupResponse);
  rpc GetQueueStats(QueueStatsRequest) returns (QueueStats);
  rpc RedoDiff(RedoDiffRequest) returns (DiffResult);
}

message RedoDiffRequest {
  string sentinel_id = 1;
  string dag_json = 2;
}

message DiffResult {
  map<string,string> queue_map = 1;
  string sentinel_id = 2;
}

message PingRequest {}
message PingReply {}

service HealthCheck {
  rpc Ping(PingRequest) returns (PingReply);
}<|MERGE_RESOLUTION|>--- conflicted
+++ resolved
@@ -7,20 +7,14 @@
 }
 
 message DiffChunk {
-<<<<<<< HEAD
-  uint32 chunk_id = 1;
-  map<string,string> queue_map = 2;
-  string sentinel_id = 3;
+  map<string,string> queue_map = 1;
+  string sentinel_id = 2;
+  repeated string buffer_nodes = 3;
 }
 
 message ChunkAck {
   string sentinel_id = 1;
   uint32 chunk_id = 2;
-=======
-  map<string,string> queue_map = 1;
-  string sentinel_id = 2;
-  repeated string buffer_nodes = 3;
->>>>>>> 46ac1418
 }
 
 service DiffService {
