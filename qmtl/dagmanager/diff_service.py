--- conflicted
+++ resolved
@@ -47,11 +47,7 @@
     diff_requests_total,
     diff_failures_total,
 )
-<<<<<<< HEAD
 from .kafka_admin import KafkaAdmin, partition_key, compute_key
-from .topic import TopicConfig, topic_name, get_config
-=======
-from .kafka_admin import KafkaAdmin, partition_key
 from .topic import (
     TopicConfig,
     topic_name,
@@ -61,7 +57,6 @@
     build_namespace,
     ensure_namespace,
 )
->>>>>>> f01fa503
 from qmtl.common import AsyncCircuitBreaker
 from .monitor import AckStatus
 
@@ -328,12 +323,9 @@
         nodes: Iterable[NodeInfo],
         existing: Dict[str, NodeRecord],
         version: str,
-<<<<<<< HEAD
         context: dict[str, str | None] | None,
-=======
         *,
         namespace: object | None = None,
->>>>>>> f01fa503
     ) -> tuple[Dict[str, str], List[NodeInfo], List[NodeInfo]]:
         queue_map: Dict[str, str] = {}
         new_nodes: List[NodeInfo] = []
@@ -495,7 +487,6 @@
         try:
             nodes, version, namespace = self._pre_scan(request.dag_json)
             existing = self._db_fetch([n.node_id for n in nodes])
-<<<<<<< HEAD
             context = {
                 "world_id": request.world_id,
                 "execution_domain": request.execution_domain,
@@ -504,14 +495,11 @@
                 "dataset_fingerprint": request.dataset_fingerprint,
             }
             queue_map, new_nodes, buffering = self._hash_compare(
-                nodes, existing, version, context
-=======
-            queue_map, new_nodes, buffering = self._hash_compare(
                 nodes,
                 existing,
                 version,
+                context,
                 namespace=namespace,
->>>>>>> f01fa503
             )
             instructions = self._buffer_instructions(buffering)
             sentinel_id = f"{request.strategy_id}-sentinel"
