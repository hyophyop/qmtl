--- conflicted
+++ resolved
@@ -17,7 +17,6 @@
     http_host: str = "0.0.0.0"
     http_port: int = 8000
     diff_callback: Optional[str] = None
-<<<<<<< HEAD
     gc_callback: Optional[str] = None
 
 
@@ -39,7 +38,4 @@
     # Breaker settings are deprecated; reset breakers manually on success.
     data.pop("kafka_breaker_timeout", None)
     data.pop("kafka_breaker_threshold", None)
-    return DagManagerConfig(**data)
-=======
-    gc_callback: Optional[str] = None
->>>>>>> 98aa5803
+    return DagManagerConfig(**data)