--- conflicted
+++ resolved
@@ -45,7 +45,6 @@
 
 
 class AdminServiceServicer(dagmanager_pb2_grpc.AdminServiceServicer):
-<<<<<<< HEAD
     def __init__(
         self,
         gc: GarbageCollector | None = None,
@@ -55,11 +54,6 @@
         self._gc = gc
         self._admin = admin
         self._repo = repo
-=======
-    def __init__(self, gc: GarbageCollector | None = None, diff: DiffService | None = None) -> None:
-        self._gc = gc
-        self._diff = diff
->>>>>>> f91546cc
 
     async def Cleanup(
         self,
@@ -156,11 +150,7 @@
         TagQueryServicer(repo), server
     )
     dagmanager_pb2_grpc.add_AdminServiceServicer_to_server(
-<<<<<<< HEAD
         AdminServiceServicer(gc, admin, repo), server
-=======
-        AdminServiceServicer(gc, diff_service), server
->>>>>>> f91546cc
     )
     dagmanager_pb2_grpc.add_HealthCheckServicer_to_server(HealthServicer(), server)
     bound_port = server.add_insecure_port(f"{host}:{port}")
