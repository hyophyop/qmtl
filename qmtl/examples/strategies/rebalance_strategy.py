--- conflicted
+++ resolved
@@ -45,22 +45,12 @@
         Current execution price used for sizing.
     """
     current = portfolio.get_position(symbol)
-<<<<<<< HEAD
-    current_value = current.quantity * price if current else 0.0
-    total_value = portfolio.cash + sum(
-        p.quantity * (price if p.symbol == symbol else p.market_price)
-        for p in portfolio.positions.values()
-    )
-=======
-
     # Mark the position to the provided price for the calculations below.
     current_value = current.quantity * price if current else 0.0
     total_value = portfolio.cash + sum(
         (p.quantity * price if p.symbol == symbol else p.market_value)
         for p in portfolio.positions.values()
     )
-
->>>>>>> 8af6408a
     desired_value = total_value * target_weight
     delta_value = desired_value - current_value
     return pf.order_value(symbol, delta_value, price)
