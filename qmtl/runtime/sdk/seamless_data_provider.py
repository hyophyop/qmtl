from __future__ import annotations

from typing import Protocol, AsyncIterator, Optional, Callable, Awaitable, TypeVar
from abc import ABC
import pandas as pd
from enum import Enum
import asyncio
import logging
import os
import time

from .history_coverage import (
    merge_coverage as _merge_coverage,
    compute_missing_ranges as _compute_missing_ranges,
    WarmupWindow,
)
from . import metrics as sdk_metrics
from .conformance import ConformancePipeline, ConformanceReport
from .backfill_coordinator import (
    BackfillCoordinator,
    DistributedBackfillCoordinator,
    InMemoryBackfillCoordinator,
    Lease,
)
from .sla import SLAPolicy
from .exceptions import SeamlessSLAExceeded

logger = logging.getLogger(__name__)

"""Seamless Data Provider interfaces for transparent data access with auto-backfill."""

T = TypeVar("T")


class DataAvailabilityStrategy(Enum):
    """Strategy for handling data availability gaps."""
    FAIL_FAST = "fail_fast"  # Raise exception if data not available
    AUTO_BACKFILL = "auto_backfill"  # Automatically backfill missing data
    PARTIAL_FILL = "partial_fill"  # Return available data, backfill in background
    SEAMLESS = "seamless"  # Transparent combination of all sources


class DataSourcePriority(Enum):
    """Priority levels for data sources."""
    CACHE = 1      # In-memory/local cache (fastest)
    STORAGE = 2    # Historical storage (fast)
    BACKFILL = 3   # Auto-backfill from external sources (slower)
    LIVE = 4       # Live data feed (variable latency)


class DataSource(Protocol):
    """Base protocol for all data sources."""
    
    priority: DataSourcePriority
    
    async def is_available(
        self, start: int, end: int, *, node_id: str, interval: int
    ) -> bool:
        """Check if data is available for the given range."""
        ...
    
    async def fetch(
        self, start: int, end: int, *, node_id: str, interval: int
    ) -> pd.DataFrame:
        """Fetch data for the given range."""
        ...
    
    async def coverage(
        self, *, node_id: str, interval: int
    ) -> list[tuple[int, int]]:
        """Return timestamp ranges available."""
        ...


class AutoBackfiller(Protocol):
    """Protocol for automatic data backfilling."""
    
    async def can_backfill(
        self, start: int, end: int, *, node_id: str, interval: int
    ) -> bool:
        """Check if backfill is possible for the given range."""
        ...
    
    async def backfill(
        self, start: int, end: int, *, node_id: str, interval: int,
        target_storage: Optional[DataSource] = None
    ) -> pd.DataFrame:
        """Backfill data and optionally store in target storage."""
        ...
    
    async def backfill_async(
        self, start: int, end: int, *, node_id: str, interval: int,
        target_storage: Optional[DataSource] = None,
        progress_callback: Optional[Callable[[float], None]] = None
    ) -> AsyncIterator[pd.DataFrame]:
        """Backfill data asynchronously with progress updates."""
        ...


class LiveDataFeed(Protocol):
    """Protocol for live data feeds."""
    
    async def is_live_available(
        self, *, node_id: str, interval: int
    ) -> bool:
        """Check if live data is available for the node."""
        ...
    
    async def subscribe(
        self, *, node_id: str, interval: int
    ) -> AsyncIterator[tuple[int, pd.DataFrame]]:
        """Subscribe to live data stream."""
        ...


class ConformancePipelineError(RuntimeError):
    """Raised when the conformance pipeline blocks a response."""

    def __init__(self, report: ConformanceReport) -> None:
        self.report = report
        warning_count = len(report.warnings)
        flag_count = sum(report.flags_counts.values())
        message = (
            "conformance pipeline blocked response"
            f" (warnings={warning_count}, flags={flag_count})"
        )
        super().__init__(message)


class SeamlessDataProvider(ABC):
    """
    Provides transparent data access across multiple sources.
    
    This class implements the core logic for seamless data provision:
    1. Try cache first (fastest)
    2. Try historical storage
    3. Auto-backfill missing data if configured
    4. Fall back to live data if available
    
    All operations are transparent to the consumer.
    """
    
    def __init__(
        self,
        *,
        strategy: DataAvailabilityStrategy = DataAvailabilityStrategy.SEAMLESS,
        cache_source: Optional[DataSource] = None,
        storage_source: Optional[DataSource] = None,
        backfiller: Optional[AutoBackfiller] = None,
        live_feed: Optional[LiveDataFeed] = None,
        max_backfill_chunk_size: int = 1000,
        enable_background_backfill: bool = True,
        conformance: Optional[ConformancePipeline] = None,
        coordinator: Optional[BackfillCoordinator] = None,
        sla: Optional[SLAPolicy] = None,
        partial_ok: bool = False,
    ) -> None:
        self.strategy = strategy
        self.cache_source = cache_source
        self.storage_source = storage_source
        self.backfiller = backfiller
        self.live_feed = live_feed
        self.max_backfill_chunk_size = max_backfill_chunk_size
        self.enable_background_backfill = enable_background_backfill
        self._conformance = conformance
        self._coordinator = coordinator or self._create_default_coordinator()
        self._sla = sla
        self._partial_ok = bool(partial_ok)
        self._last_conformance_report: Optional[ConformanceReport] = None

        # Internal state
        self._active_backfills: dict[str, bool] = {}

    @property
    def last_conformance_report(self) -> Optional[ConformanceReport]:
        """Return the most recent conformance report emitted by ``fetch``."""

        return self._last_conformance_report

    def _create_default_coordinator(self) -> BackfillCoordinator:
        url = os.getenv("QMTL_SEAMLESS_COORDINATOR_URL", "").strip()
        if url:
            try:
                return DistributedBackfillCoordinator(url)
            except Exception as exc:  # pragma: no cover - defensive
                logger.warning("seamless.coordinator.init_failed", exc_info=exc)
        return InMemoryBackfillCoordinator()

    def _build_sla_tracker(self, node_id: str) -> "_SLATracker | None":
        if not self._sla:
            return None
        return _SLATracker(self._sla, node_id=node_id)

    async def fetch(
        self, start: int, end: int, *, node_id: str, interval: int
    ) -> pd.DataFrame:
        """
        Fetch data transparently from available sources.
        
        Implementation follows the priority order and strategy configuration.
        """
        tracker = self._build_sla_tracker(node_id)

        if self.strategy == DataAvailabilityStrategy.FAIL_FAST:
            result = await self._fetch_fail_fast(
                start, end, node_id=node_id, interval=interval, sla_tracker=tracker
            )
        elif self.strategy == DataAvailabilityStrategy.AUTO_BACKFILL:
            result = await self._fetch_auto_backfill(
                start, end, node_id=node_id, interval=interval, sla_tracker=tracker
            )
        elif self.strategy == DataAvailabilityStrategy.PARTIAL_FILL:
            result = await self._fetch_partial_fill(
                start, end, node_id=node_id, interval=interval, sla_tracker=tracker
            )
        else:  # SEAMLESS
            result = await self._fetch_seamless(
                start, end, node_id=node_id, interval=interval, sla_tracker=tracker
            )

        if tracker:
            tracker.observe_total()
        return result
    
    async def coverage(
        self, *, node_id: str, interval: int
    ) -> list[tuple[int, int]]:
        """Return combined coverage from all sources."""
        all_ranges: list[tuple[int, int]] = []
        
        # Collect coverage from all available sources
        for source in self._get_ordered_sources():
            try:
                ranges = await source.coverage(node_id=node_id, interval=interval)
                all_ranges.extend(ranges)
            except Exception as exc:
                if isinstance(exc, SeamlessSLAExceeded):
                    raise
                continue  # Skip failed sources
        
        # Merge overlapping ranges with interval-aware semantics
        try:
            merged = _merge_coverage(all_ranges, interval)
            return [(r.start, r.end) for r in merged]
        except Exception:
            # Fallback to simple merge if utilities are unavailable
            return self._merge_ranges(all_ranges)
    
    async def ensure_data_available(
        self,
        start: int,
        end: int,
        *,
        node_id: str,
        interval: int,
        sla_tracker: "_SLATracker | None" = None,
    ) -> bool:
        """
        Ensure data is available for the given range.
        
        If data is missing and auto-backfill is enabled, trigger backfill.
        Returns True if data will be available after this call.
        """
        # Check current availability
        if sla_tracker:
            available_ranges = await sla_tracker.observe_async(
                "storage_wait",
                sla_tracker.policy.max_wait_storage_ms,
                self.coverage(node_id=node_id, interval=interval),
            )
        else:
            available_ranges = await self.coverage(node_id=node_id, interval=interval)
        missing_ranges = self._find_missing_ranges(start, end, available_ranges, interval)

        if self._sla and self._sla.max_sync_gap_bars is not None and missing_ranges:
            missing_bars = 0
            for gap_start, gap_end in missing_ranges:
                if interval <= 0:
                    continue
                missing_bars += max(0, int((gap_end - gap_start) / interval))
            if missing_bars > self._sla.max_sync_gap_bars:
                interval_ms = max(interval, 0) * 1000
                elapsed_ms = missing_bars * interval_ms
                budget_ms = self._sla.max_sync_gap_bars * interval_ms
                raise SeamlessSLAExceeded(
                    "sync_gap",
                    node_id=node_id,
                    elapsed_ms=float(elapsed_ms),
                    budget_ms=int(budget_ms) if interval_ms else None,
                )

        if not missing_ranges:
            return True
        
        # Try to backfill missing ranges
        if self.backfiller and self.strategy != DataAvailabilityStrategy.FAIL_FAST:
            for missing_start, missing_end in missing_ranges:
                can_backfill = await self.backfiller.can_backfill(
                    missing_start, missing_end, node_id=node_id, interval=interval
                )
                if can_backfill:
                    if self.enable_background_backfill:
                        await self._start_background_backfill(
                            missing_start,
                            missing_end,
                            node_id=node_id,
                            interval=interval,
                        )
                    else:
                        lease: Lease | None = None
                        skip_due_to_conflict = False
                        if self._coordinator:
                            try:
                                lease = await self._coordinator.claim(
                                    f"{node_id}:{interval}:{missing_start}:{missing_end}",
                                    lease_ms=60_000,
                                )
                            except Exception:
                                lease = None
                            else:
                                if lease is None:
                                    skip_due_to_conflict = True
                        if skip_due_to_conflict:
                            continue

                        try:
                            sdk_metrics.observe_backfill_start(node_id, interval)
                            backfill_coro = self.backfiller.backfill(
                                missing_start,
                                missing_end,
                                node_id=node_id,
                                interval=interval,
                                target_storage=self.storage_source,
                            )
                            if sla_tracker:
                                await sla_tracker.observe_async(
                                    "backfill_wait",
                                    sla_tracker.policy.max_wait_backfill_ms,
                                    backfill_coro,
                                )
                            else:
                                await backfill_coro
                            sdk_metrics.observe_backfill_complete(
                                node_id, interval, missing_end
                            )
                            if lease and self._coordinator:
                                try:
                                    await self._coordinator.complete(lease)
                                except Exception:
                                    pass
                        except Exception as exc:
                            sdk_metrics.observe_backfill_failure(node_id, interval)
                            if lease and self._coordinator:
                                try:
                                    await self._coordinator.fail(
                                        lease,
                                        f"synchronous_backfill_failed: {exc}",
                                    )
                                except Exception:
                                    pass
                            raise
        
        # Re-check availability
        if sla_tracker:
            updated_ranges = await sla_tracker.observe_async(
                "storage_wait",
                sla_tracker.policy.max_wait_storage_ms,
                self.coverage(node_id=node_id, interval=interval),
            )
        else:
            updated_ranges = await self.coverage(node_id=node_id, interval=interval)
        final_missing = self._find_missing_ranges(start, end, updated_ranges, interval)

        return len(final_missing) == 0
    
    def _get_ordered_sources(self) -> list[DataSource]:
        """Get data sources in priority order."""
        sources = []
        if self.cache_source:
            sources.append(self.cache_source)
        if self.storage_source:
            sources.append(self.storage_source)
        return sorted(sources, key=lambda s: s.priority.value)
    
    async def _fetch_seamless(
        self,
        start: int,
        end: int,
        *,
        node_id: str,
        interval: int,
        sla_tracker: "_SLATracker | None" = None,
    ) -> pd.DataFrame:
        """Implement seamless fetching strategy."""
        # Try each source in priority order
        result_frames = []
        remaining_ranges = [(start, end)]

        # Reset report tracking for this request
        self._last_conformance_report = None
        
        for source in self._get_ordered_sources():
            if not remaining_ranges:
                break
                
            new_remaining = []
            for range_start, range_end in remaining_ranges:
                try:
                    # Check what this source can provide
                    coverage_coro = source.coverage(node_id=node_id, interval=interval)
                    if sla_tracker and source.priority == DataSourcePriority.STORAGE:
                        source_coverage = await sla_tracker.observe_async(
                            "storage_wait",
                            sla_tracker.policy.max_wait_storage_ms,
                            coverage_coro,
                        )
                    else:
                        source_coverage = await coverage_coro
                    available_in_range = self._intersect_ranges(
                        [(range_start, range_end)], source_coverage
                    )
                    
                    if available_in_range:
                        # Fetch available data from this source
                        for avail_start, avail_end in available_in_range:
                            fetch_coro = source.fetch(
                                avail_start, avail_end, node_id=node_id, interval=interval
                            )
                            if sla_tracker and source.priority == DataSourcePriority.STORAGE:
                                frame = await sla_tracker.observe_async(
                                    "storage_wait",
                                    sla_tracker.policy.max_wait_storage_ms,
                                    fetch_coro,
                                )
                            else:
                                frame = await fetch_coro
                            if not frame.empty:
                                result_frames.append(frame)
                        
                        # Update remaining ranges
                        still_missing = self._subtract_ranges(
                            [(range_start, range_end)],
                            available_in_range,
                            interval,
                        )
                        new_remaining.extend(still_missing)
                    else:
                        new_remaining.append((range_start, range_end))
                except Exception as exc:
                    if isinstance(exc, SeamlessSLAExceeded):
                        raise
                    # If source fails, keep the range for other sources
                    new_remaining.append((range_start, range_end))
            
            remaining_ranges = new_remaining
        
        # Try auto-backfill for remaining ranges
        if remaining_ranges and self.backfiller:
            for range_start, range_end in remaining_ranges:
                try:
                    sdk_metrics.observe_backfill_start(node_id, interval)
                    backfill_coro = self.backfiller.backfill(
                        range_start,
                        range_end,
                        node_id=node_id,
                        interval=interval,
                        target_storage=self.storage_source,
                    )
                    if sla_tracker:
                        backfilled = await sla_tracker.observe_async(
                            "backfill_wait",
                            sla_tracker.policy.max_wait_backfill_ms,
                            backfill_coro,
                        )
                    else:
                        backfilled = await backfill_coro
                    if not backfilled.empty:
                        result_frames.append(backfilled)
                    sdk_metrics.observe_backfill_complete(node_id, interval, range_end)
                except Exception as exc:
                    if isinstance(exc, SeamlessSLAExceeded):
                        raise
                    sdk_metrics.observe_backfill_failure(node_id, interval)
                    continue
        
        # Combine all frames and sort by timestamp
        if result_frames:
            combined = pd.concat(result_frames, ignore_index=True)
            if 'ts' in combined.columns:
                combined = combined.sort_values('ts')
            # Run through conformance pipeline if provided (no-op otherwise)
            try:
                if self._conformance:
                    combined, report = self._conformance.normalize(
                        combined,
                        schema=None,
                        interval=interval,
                    )
                    self._last_conformance_report = report
                    sdk_metrics.observe_conformance_report(
                        node_id=node_id,
                        flags=report.flags_counts,
                        warnings=report.warnings,
                    )
                    if (report.warnings or report.flags_counts) and not self._partial_ok:
                        raise ConformancePipelineError(report)
            except ConformancePipelineError:
                raise
            except Exception:  # pragma: no cover - defensive, keep behavior intact
                pass
            return combined

        return pd.DataFrame()
    
    async def _fetch_fail_fast(
        self,
        start: int,
        end: int,
        *,
        node_id: str,
        interval: int,
        sla_tracker: "_SLATracker | None" = None,
    ) -> pd.DataFrame:
        """Fail fast strategy - only use existing data."""
        for source in self._get_ordered_sources():
            try:
                available = await source.is_available(
                    start, end, node_id=node_id, interval=interval
                )
                if available:
                    fetch_coro = source.fetch(start, end, node_id=node_id, interval=interval)
                    if sla_tracker and source.priority == DataSourcePriority.STORAGE:
                        return await sla_tracker.observe_async(
                            "storage_wait",
                            sla_tracker.policy.max_wait_storage_ms,
                            fetch_coro,
                        )
                    return await fetch_coro
            except Exception as exc:
                if isinstance(exc, SeamlessSLAExceeded):
                    raise
                continue
        
        raise RuntimeError(f"No data available for range [{start}, {end}] in fail-fast mode")
    
    async def _fetch_auto_backfill(
        self,
        start: int,
        end: int,
        *,
        node_id: str,
        interval: int,
        sla_tracker: "_SLATracker | None" = None,
    ) -> pd.DataFrame:
        """Auto-backfill strategy - ensure data is backfilled before returning."""
        await self.ensure_data_available(
            start,
            end,
            node_id=node_id,
            interval=interval,
            sla_tracker=sla_tracker,
        )
        return await self._fetch_seamless(
            start, end, node_id=node_id, interval=interval, sla_tracker=sla_tracker
        )
    
    async def _fetch_partial_fill(
        self,
        start: int,
        end: int,
        *,
        node_id: str,
        interval: int,
        sla_tracker: "_SLATracker | None" = None,
    ) -> pd.DataFrame:
        """Partial fill strategy - return what's available, backfill in background."""
        # Start background backfill but don't wait
        if self.backfiller:
            await self._start_background_backfill(
                start, end, node_id=node_id, interval=interval
            )

        # Return what's currently available
        return await self._fetch_seamless(
            start, end, node_id=node_id, interval=interval, sla_tracker=sla_tracker
        )
    
    async def _start_background_backfill(
        self, start: int, end: int, *, node_id: str, interval: int
    ) -> None:
        """Start background backfill task with single-flight de-duplication."""
        key = f"{node_id}:{interval}:{start}:{end}"
        if self._active_backfills.get(key):
            return
        # Process-local single-flight
        self._active_backfills[key] = True
        # Coordinator claim (best-effort, works with in-memory stub)
        lease: Lease | None = None
        try:
            if self._coordinator:
                lease = await self._coordinator.claim(key, lease_ms=60_000)
                if lease is None:
                    # Claimed elsewhere; skip
                    self._active_backfills.pop(key, None)
                    return
        except Exception:
            # Coordinator unavailable, proceed with local guard only
            lease = None

        async def _run() -> None:
            success = False
            failure_reason: str | None = None
            try:
                if not self.backfiller:
<<<<<<< HEAD
                    success = True
=======
                    failure_reason = "no_backfiller"
>>>>>>> 2fc89b1d
                    return
                sdk_metrics.observe_backfill_start(node_id, interval)
                await self.backfiller.backfill(
                    start,
                    end,
                    node_id=node_id,
                    interval=interval,
                    target_storage=self.storage_source,
                )
                sdk_metrics.observe_backfill_complete(node_id, interval, end)
                success = True
            except Exception as exc:
<<<<<<< HEAD
=======
                failure_reason = f"background_backfill_failed: {exc}"
>>>>>>> 2fc89b1d
                sdk_metrics.observe_backfill_failure(node_id, interval)
                logger.exception(
                    "seamless.backfill.background_failed",
                    extra={
                        "node_id": node_id,
                        "interval": interval,
                        "start": start,
                        "end": end,
                    },
                )
                failure_reason = f"{exc.__class__.__name__}: {exc}"
            finally:
<<<<<<< HEAD
                try:
                    if lease and self._coordinator:
=======
                if lease and self._coordinator:
                    try:
>>>>>>> 2fc89b1d
                        if success:
                            await self._coordinator.complete(lease)
                        else:
                            await self._coordinator.fail(
<<<<<<< HEAD
                                lease, reason=failure_reason or "Unknown error"
                            )
                except Exception:
                    pass
=======
                                lease, failure_reason or "background_backfill_failed"
                            )
                    except Exception:
                        pass
>>>>>>> 2fc89b1d
                self._active_backfills.pop(key, None)

        try:
            loop = asyncio.get_running_loop()
        except RuntimeError:
            # No running loop; backfill synchronously
            await _run()
        else:
            loop.create_task(_run())
    
    def _merge_ranges(self, ranges: list[tuple[int, int]]) -> list[tuple[int, int]]:
        """Merge overlapping ranges."""
        if not ranges:
            return []
        
        sorted_ranges = sorted(ranges)
        merged = [sorted_ranges[0]]
        
        for current_start, current_end in sorted_ranges[1:]:
            last_start, last_end = merged[-1]
            
            if current_start <= last_end:
                # Overlapping ranges, merge them
                merged[-1] = (last_start, max(last_end, current_end))
            else:
                # Non-overlapping, add as new range
                merged.append((current_start, current_end))
        
        return merged
    
    def _find_missing_ranges(
        self, start: int, end: int, available_ranges: list[tuple[int, int]], interval: int
    ) -> list[tuple[int, int]]:
        """Find missing ranges using canonical interval-aware coverage math."""
        try:
            window = WarmupWindow(start=start, end=end, interval=interval)
            gaps = _compute_missing_ranges(available_ranges, window)
            return [(g.start, g.end) for g in gaps]
        except Exception:
            # Fallback to naive computation
            if not available_ranges:
                return [(start, end)]
            missing: list[tuple[int, int]] = []
            current = start
            for avail_start, avail_end in sorted(available_ranges):
                if avail_start > current:
                    missing.append((current, min(avail_start, end)))
                current = max(current, avail_end)
                if current >= end:
                    break
            if current < end:
                missing.append((current, end))
            return missing
    
    def _intersect_ranges(
        self, ranges1: list[tuple[int, int]], ranges2: list[tuple[int, int]]
    ) -> list[tuple[int, int]]:
        """Find intersection of two range lists."""
        result = []
        
        for start1, end1 in ranges1:
            for start2, end2 in ranges2:
                intersect_start = max(start1, start2)
                intersect_end = min(end1, end2)
                
                if intersect_start < intersect_end:
                    result.append((intersect_start, intersect_end))
        
        return self._merge_ranges(result)
    
    def _subtract_ranges(
        self,
        from_ranges: list[tuple[int, int]],
        subtract_ranges: list[tuple[int, int]],
        interval: int,
    ) -> list[tuple[int, int]]:
        """Subtract ranges from other ranges using interval-aware semantics."""
        if not subtract_ranges:
            return list(from_ranges)

        if interval <= 0:
            # Fallback to naive subtraction when interval metadata is unavailable
            result = list(from_ranges)
            for sub_start, sub_end in subtract_ranges:
                new_result = []
                for start, end in result:
                    if sub_end <= start or sub_start >= end:
                        new_result.append((start, end))
                    else:
                        if start < sub_start:
                            new_result.append((start, sub_start))
                        if end > sub_end:
                            new_result.append((sub_end, end))
                result = new_result
            return result

        remaining: list[tuple[int, int]] = []

        for range_start, range_end in from_ranges:
            segments: list[tuple[int, int]] = [(int(range_start), int(range_end))]

            for sub_start_raw, sub_end_raw in subtract_ranges:
                sub_start = int(sub_start_raw)
                sub_end = int(sub_end_raw)
                if sub_start > sub_end:
                    continue

                new_segments: list[tuple[int, int]] = []
                for seg_start, seg_end in segments:
                    if sub_end < seg_start or sub_start > seg_end:
                        new_segments.append((seg_start, seg_end))
                        continue

                    # Only subtract bars that land on the same interval grid
                    if (seg_start - sub_start) % interval != 0:
                        new_segments.append((seg_start, seg_end))
                        continue

                    first = max(seg_start, sub_start)
                    remainder = (first - seg_start) % interval
                    if remainder:
                        first += interval - remainder

                    if first > seg_end or first > sub_end:
                        new_segments.append((seg_start, seg_end))
                        continue

                    last = min(seg_end, sub_end)
                    remainder = (last - seg_start) % interval
                    last -= remainder

                    if last < first:
                        new_segments.append((seg_start, seg_end))
                        continue

                    if first > seg_start:
                        new_segments.append((seg_start, first - interval))
                    if last < seg_end:
                        new_segments.append((last + interval, seg_end))

                segments = new_segments

            remaining.extend(segments)

        return self._merge_ranges(sorted(remaining))


class _SLATracker:
    def __init__(self, policy: SLAPolicy, *, node_id: str) -> None:
        self.policy = policy
        self.node_id = node_id
        self._request_start = time.monotonic()

    async def observe_async(
        self, phase: str, budget_ms: int | None, awaitable: Awaitable[T]
    ) -> T:
        start = time.monotonic()
        try:
            result = await awaitable
        except Exception:
            elapsed_ms = (time.monotonic() - start) * 1000.0
            self._record_phase(phase, elapsed_ms, budget_ms)
            raise
        else:
            elapsed_ms = (time.monotonic() - start) * 1000.0
            self._record_phase(phase, elapsed_ms, budget_ms)
            return result

    def observe_total(self) -> None:
        elapsed_ms = (time.monotonic() - self._request_start) * 1000.0
        self._record_phase("total", elapsed_ms, self.policy.total_deadline_ms)

    def _record_phase(self, phase: str, elapsed_ms: float, budget_ms: int | None) -> None:
        sdk_metrics.observe_sla_phase_duration(
            node_id=self.node_id,
            phase=phase,
            duration_seconds=elapsed_ms / 1000.0,
        )
        if budget_ms is not None and elapsed_ms > budget_ms:
            logger.error(
                "seamless.sla.violation",
                extra={
                    "node_id": self.node_id,
                    "phase": phase,
                    "elapsed_ms": elapsed_ms,
                    "budget_ms": budget_ms,
                },
            )
            raise SeamlessSLAExceeded(
                phase,
                node_id=self.node_id,
                elapsed_ms=elapsed_ms,
                budget_ms=budget_ms,
            )


__all__ = [
    "DataAvailabilityStrategy",
    "DataSourcePriority",
    "DataSource",
    "AutoBackfiller",
    "LiveDataFeed",
    "ConformancePipelineError",
    "SeamlessDataProvider",
]<|MERGE_RESOLUTION|>--- conflicted
+++ resolved
@@ -612,11 +612,7 @@
             failure_reason: str | None = None
             try:
                 if not self.backfiller:
-<<<<<<< HEAD
-                    success = True
-=======
                     failure_reason = "no_backfiller"
->>>>>>> 2fc89b1d
                     return
                 sdk_metrics.observe_backfill_start(node_id, interval)
                 await self.backfiller.backfill(
@@ -629,10 +625,9 @@
                 sdk_metrics.observe_backfill_complete(node_id, interval, end)
                 success = True
             except Exception as exc:
-<<<<<<< HEAD
-=======
-                failure_reason = f"background_backfill_failed: {exc}"
->>>>>>> 2fc89b1d
+                failure_reason = (
+                    f"background_backfill_failed ({exc.__class__.__name__}): {exc}"
+                )
                 sdk_metrics.observe_backfill_failure(node_id, interval)
                 logger.exception(
                     "seamless.backfill.background_failed",
@@ -643,30 +638,17 @@
                         "end": end,
                     },
                 )
-                failure_reason = f"{exc.__class__.__name__}: {exc}"
             finally:
-<<<<<<< HEAD
-                try:
-                    if lease and self._coordinator:
-=======
                 if lease and self._coordinator:
                     try:
->>>>>>> 2fc89b1d
                         if success:
                             await self._coordinator.complete(lease)
                         else:
                             await self._coordinator.fail(
-<<<<<<< HEAD
-                                lease, reason=failure_reason or "Unknown error"
-                            )
-                except Exception:
-                    pass
-=======
                                 lease, failure_reason or "background_backfill_failed"
                             )
                     except Exception:
                         pass
->>>>>>> 2fc89b1d
                 self._active_backfills.pop(key, None)
 
         try:
