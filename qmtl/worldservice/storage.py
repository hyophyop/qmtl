from __future__ import annotations

from copy import deepcopy
from dataclasses import dataclass, field
from typing import Any, Dict, Iterable, List, Optional, Set
from datetime import datetime, timezone

from .policy_engine import Policy
from qmtl.common.hashutils import hash_bytes


WORLD_NODE_STATUSES: set[str] = {
    "unknown",
    "validating",
    "valid",
    "invalid",
    "running",
    "paused",
    "stopped",
    "archived",
}
EXECUTION_DOMAINS: set[str] = {"backtest", "dryrun", "live", "shadow"}
DEFAULT_EXECUTION_DOMAIN = "live"
DEFAULT_WORLD_NODE_STATUS = "unknown"


@dataclass
class WorldActivation:
    """Activation state for a world."""

    version: int = 0
    state: Dict[str, Dict[str, float | bool]] = field(default_factory=dict)


@dataclass
class WorldPolicies:
    """Policy versions for a world."""

    versions: Dict[int, Policy] = field(default_factory=dict)
    default: Optional[int] = None


@dataclass
class WorldAuditLog:
    """Audit entries for a world."""

    entries: List[Dict] = field(default_factory=list)


@dataclass
class ValidationCacheEntry:
    """Cached validation result scoped by ExecutionDomain."""

    eval_key: str
    node_id: str
    execution_domain: str
    contract_id: str
    dataset_fingerprint: str
    code_version: str
    resource_policy: str
    result: str
    metrics: Dict[str, Any]
    timestamp: str


class Storage:
    """In-memory storage backing WorldService endpoints.

    This lightweight layer mimics Redis/DB backed models for tests.
    """

    def __init__(self) -> None:
        self.worlds: Dict[str, Dict] = {}
        self.activations: Dict[str, WorldActivation] = {}
        self.policies: Dict[str, WorldPolicies] = {}
        self.bindings: Dict[str, Set[str]] = {}
        self.decisions: Dict[str, List[str]] = {}
        self.audit: Dict[str, WorldAuditLog] = {}
<<<<<<< HEAD
        self.validation_cache: Dict[str, Dict[str, Dict[str, ValidationCacheEntry]]] = {}
=======
        self.world_nodes: Dict[str, Dict[str, Dict[str, Dict[str, Any]]]] = {}
        self.apply_runs: Dict[str, Dict] = {}
>>>>>>> ef3df9ce

    async def create_world(self, world: Dict) -> None:
        self.worlds[world["id"]] = world
        self.audit.setdefault(world["id"], WorldAuditLog()).entries.append({"event": "world_created", "world": world})

    async def list_worlds(self) -> List[Dict]:
        return list(self.worlds.values())

    async def get_world(self, world_id: str) -> Optional[Dict]:
        return self.worlds.get(world_id)

    async def update_world(self, world_id: str, data: Dict) -> None:
        if world_id not in self.worlds:
            raise KeyError(world_id)
        self.worlds[world_id].update(data)
        self.audit.setdefault(world_id, WorldAuditLog()).entries.append({"event": "world_updated", "world": self.worlds[world_id]})
        if {"contract_id", "dataset_fingerprint", "resource_policy", "code_version"} & data.keys():
            await self.invalidate_validation_cache(world_id)

    async def delete_world(self, world_id: str) -> None:
        self.worlds.pop(world_id, None)
        self.activations.pop(world_id, None)
        self.policies.pop(world_id, None)
        self.bindings.pop(world_id, None)
        self.decisions.pop(world_id, None)
<<<<<<< HEAD
        self.validation_cache.pop(world_id, None)
=======
        self.world_nodes.pop(world_id, None)
>>>>>>> ef3df9ce
        self.audit.setdefault(world_id, WorldAuditLog()).entries.append({"event": "world_deleted"})

    async def add_policy(self, world_id: str, policy: Policy) -> int:
        wp = self.policies.setdefault(world_id, WorldPolicies())
        version = max(wp.versions.keys(), default=0) + 1
        wp.versions[version] = policy
        if wp.default is None:
            wp.default = version
        self.audit.setdefault(world_id, WorldAuditLog()).entries.append({"event": "policy_added", "version": version})
        await self.invalidate_validation_cache(world_id)
        return version

    async def list_policies(self, world_id: str) -> List[Dict]:
        wp = self.policies.get(world_id)
        if not wp:
            return []
        return [{"version": v} for v in sorted(wp.versions.keys())]

    async def get_policy(self, world_id: str, version: int) -> Optional[Policy]:
        wp = self.policies.get(world_id)
        if not wp:
            return None
        return wp.versions.get(version)

    async def set_default_policy(self, world_id: str, version: int) -> None:
        wp = self.policies.setdefault(world_id, WorldPolicies())
        if version not in wp.versions:
            raise KeyError(version)
        wp.default = version
        self.audit.setdefault(world_id, WorldAuditLog()).entries.append({"event": "policy_default_set", "version": version})
        await self.invalidate_validation_cache(world_id)

    async def get_default_policy(self, world_id: str) -> Optional[Policy]:
        wp = self.policies.get(world_id)
        if not wp or wp.default is None:
            return None
        return wp.versions.get(wp.default)

    async def default_policy_version(self, world_id: str) -> int:
        wp = self.policies.get(world_id)
        if not wp or wp.default is None:
            return 0
        return wp.default

    async def add_bindings(self, world_id: str, strategies: Iterable[str]) -> None:
        b = self.bindings.setdefault(world_id, set())
        b.update(strategies)
        self.audit.setdefault(world_id, WorldAuditLog()).entries.append({"event": "bindings_added", "strategies": list(strategies)})

    async def list_bindings(self, world_id: str) -> List[str]:
        return sorted(self.bindings.get(world_id, set()))

    async def set_decisions(self, world_id: str, strategies: List[str]) -> None:
        self.decisions[world_id] = list(strategies)
        self.audit.setdefault(world_id, WorldAuditLog()).entries.append({"event": "decisions_set", "strategies": list(strategies)})

    async def get_decisions(self, world_id: str) -> List[str]:
        return list(self.decisions.get(world_id, []))

<<<<<<< HEAD
    def _compute_eval_key(
        self,
        *,
        node_id: str,
        world_id: str,
        execution_domain: str,
        contract_id: str,
        dataset_fingerprint: str,
        code_version: str,
        resource_policy: str,
    ) -> str:
        components = [
            node_id,
            world_id,
            execution_domain,
            contract_id,
            dataset_fingerprint,
            code_version,
            resource_policy,
        ]
        payload = "\x1f".join(str(part) for part in components).encode()
        return hash_bytes(payload)

    async def get_validation_cache(
        self,
        world_id: str,
        *,
        node_id: str,
        execution_domain: str,
        contract_id: str,
        dataset_fingerprint: str,
        code_version: str,
        resource_policy: str,
    ) -> Optional[ValidationCacheEntry]:
        world_cache = self.validation_cache.get(world_id)
        if not world_cache:
            return None
        node_cache = world_cache.get(node_id)
        if not node_cache:
            return None
        entry = node_cache.get(execution_domain)
        if not entry:
            return None
        expected_key = self._compute_eval_key(
            node_id=node_id,
            world_id=world_id,
            execution_domain=execution_domain,
            contract_id=contract_id,
            dataset_fingerprint=dataset_fingerprint,
            code_version=code_version,
            resource_policy=resource_policy,
        )
        if entry.eval_key != expected_key:
            node_cache.pop(execution_domain, None)
            if not node_cache:
                world_cache.pop(node_id, None)
            if not world_cache:
                self.validation_cache.pop(world_id, None)
            self.audit.setdefault(world_id, WorldAuditLog()).entries.append(
                {
                    "event": "validation_cache_invalidated",
                    "reason": "context_mismatch",
                    "node_id": node_id,
                    "execution_domain": execution_domain,
                    "stored_eval_key": entry.eval_key,
                    "expected_eval_key": expected_key,
                }
            )
            return None
        return entry

    async def set_validation_cache(
        self,
        world_id: str,
        *,
        node_id: str,
        execution_domain: str,
        contract_id: str,
        dataset_fingerprint: str,
        code_version: str,
        resource_policy: str,
        result: str,
        metrics: Dict[str, Any],
        timestamp: str | None = None,
    ) -> ValidationCacheEntry:
        eval_key = self._compute_eval_key(
            node_id=node_id,
            world_id=world_id,
            execution_domain=execution_domain,
            contract_id=contract_id,
            dataset_fingerprint=dataset_fingerprint,
            code_version=code_version,
            resource_policy=resource_policy,
        )
        ts = (
            timestamp
            or datetime.now(timezone.utc).replace(microsecond=0).isoformat().replace("+00:00", "Z")
        )
        entry = ValidationCacheEntry(
            eval_key=eval_key,
            node_id=node_id,
            execution_domain=execution_domain,
            contract_id=contract_id,
            dataset_fingerprint=dataset_fingerprint,
            code_version=code_version,
            resource_policy=resource_policy,
            result=result,
            metrics=dict(metrics),
            timestamp=ts,
        )
        world_cache = self.validation_cache.setdefault(world_id, {})
        node_cache = world_cache.setdefault(node_id, {})
        node_cache[execution_domain] = entry
        self.audit.setdefault(world_id, WorldAuditLog()).entries.append(
            {
                "event": "validation_cached",
                "node_id": node_id,
                "execution_domain": execution_domain,
                "eval_key": eval_key,
            }
        )
        return entry

    async def invalidate_validation_cache(
        self,
        world_id: str,
        *,
        node_id: str | None = None,
        execution_domain: str | None = None,
    ) -> None:
        cache = self.validation_cache.get(world_id)
        if not cache:
            return
        if node_id is None:
            self.validation_cache.pop(world_id, None)
            scope = {"scope": "world"}
        else:
            node_cache = cache.get(node_id)
            if not node_cache:
                return
            if execution_domain is None:
                cache.pop(node_id, None)
                scope = {"scope": "node", "node_id": node_id}
            else:
                node_cache.pop(execution_domain, None)
                if not node_cache:
                    cache.pop(node_id, None)
                scope = {
                    "scope": "domain",
                    "node_id": node_id,
                    "execution_domain": execution_domain,
                }
            if not cache:
                self.validation_cache.pop(world_id, None)
        self.audit.setdefault(world_id, WorldAuditLog()).entries.append(
            {"event": "validation_cache_cleared", **scope}
        )
=======
    def _normalize_execution_domain(self, execution_domain: str | None) -> str:
        if execution_domain is None:
            return DEFAULT_EXECUTION_DOMAIN
        candidate = str(execution_domain).strip().lower()
        if not candidate:
            return DEFAULT_EXECUTION_DOMAIN
        if candidate not in EXECUTION_DOMAINS:
            raise ValueError(f"unknown execution_domain: {execution_domain}")
        return candidate

    def _normalize_world_node_status(self, status: str | None) -> str:
        if status is None:
            return DEFAULT_WORLD_NODE_STATUS
        candidate = str(status).strip().lower()
        if not candidate:
            return DEFAULT_WORLD_NODE_STATUS
        if candidate not in WORLD_NODE_STATUSES:
            raise ValueError(f"unknown world node status: {status}")
        return candidate

    def _make_world_node_ref(
        self,
        world_id: str,
        node_id: str,
        execution_domain: str | None,
        status: str | None,
        last_eval_key: str | None,
        annotations: Any | None,
    ) -> Dict[str, Any]:
        normalized_domain = self._normalize_execution_domain(execution_domain)
        normalized_status = self._normalize_world_node_status(status)
        return {
            "world_id": world_id,
            "node_id": node_id,
            "execution_domain": normalized_domain,
            "status": normalized_status,
            "last_eval_key": last_eval_key,
            "annotations": deepcopy(annotations) if annotations is not None else None,
        }

    def _ensure_world_node_bucket(self, world_id: str, node_id: str) -> Dict[str, Dict[str, Any]]:
        bucket = self.world_nodes.setdefault(world_id, {})
        entry = bucket.get(node_id)
        if entry is None:
            entry = {}
            bucket[node_id] = entry
            return entry
        if isinstance(entry, dict) and "status" in entry:
            normalized = self._make_world_node_ref(
                world_id,
                node_id,
                entry.get("execution_domain"),
                entry.get("status"),
                entry.get("last_eval_key"),
                entry.get("annotations"),
            )
            converted: Dict[str, Dict[str, Any]] = {normalized["execution_domain"]: normalized}
            bucket[node_id] = converted
            return converted
        if isinstance(entry, dict):
            converted = {}
            for domain_key, node_data in list(entry.items()):
                if not isinstance(node_data, dict):
                    raise TypeError(f"unexpected world node payload for {world_id}/{node_id}: {node_data!r}")
                normalized = self._make_world_node_ref(
                    world_id,
                    node_id,
                    node_data.get("execution_domain", domain_key),
                    node_data.get("status"),
                    node_data.get("last_eval_key"),
                    node_data.get("annotations"),
                )
                converted[normalized["execution_domain"]] = normalized
            bucket[node_id] = converted
            return converted
        raise TypeError(f"unexpected world node container for {world_id}/{node_id}: {entry!r}")

    def _clone_world_node_ref(self, node: Dict[str, Any]) -> Dict[str, Any]:
        annotations = node.get("annotations")
        return {
            "world_id": node["world_id"],
            "node_id": node["node_id"],
            "execution_domain": node["execution_domain"],
            "status": node["status"],
            "last_eval_key": node.get("last_eval_key"),
            "annotations": deepcopy(annotations) if annotations is not None else None,
        }

    async def upsert_world_node(
        self,
        world_id: str,
        node_id: str,
        *,
        execution_domain: str | None = None,
        status: str | None = None,
        last_eval_key: str | None = None,
        annotations: Any | None = None,
    ) -> Dict[str, Any]:
        bucket = self._ensure_world_node_bucket(world_id, node_id)
        ref = self._make_world_node_ref(world_id, node_id, execution_domain, status, last_eval_key, annotations)
        bucket[ref["execution_domain"]] = ref
        self.audit.setdefault(world_id, WorldAuditLog()).entries.append(
            {
                "event": "world_node_upserted",
                "node_id": node_id,
                "execution_domain": ref["execution_domain"],
                "status": ref["status"],
            }
        )
        return self._clone_world_node_ref(ref)

    async def get_world_node(
        self,
        world_id: str,
        node_id: str,
        *,
        execution_domain: str | None = None,
    ) -> Optional[Dict[str, Any]]:
        nodes = self.world_nodes.get(world_id)
        if not nodes or node_id not in nodes:
            return None
        bucket = self._ensure_world_node_bucket(world_id, node_id)
        domain = self._normalize_execution_domain(execution_domain)
        ref = bucket.get(domain)
        if not ref:
            return None
        return self._clone_world_node_ref(ref)

    async def list_world_nodes(
        self,
        world_id: str,
        *,
        execution_domain: str | None = None,
    ) -> List[Dict[str, Any]]:
        nodes = self.world_nodes.get(world_id)
        if not nodes:
            return []
        include_all = False
        domain_filter: Optional[str]
        if execution_domain is None:
            domain_filter = self._normalize_execution_domain(None)
        else:
            candidate = str(execution_domain).strip().lower()
            if not candidate:
                domain_filter = self._normalize_execution_domain(None)
            elif candidate in {"*", "all"}:
                include_all = True
                domain_filter = None
            else:
                domain_filter = self._normalize_execution_domain(candidate)
        results: List[Dict[str, Any]] = []
        for node_id in sorted(nodes.keys()):
            bucket = self._ensure_world_node_bucket(world_id, node_id)
            if include_all:
                for domain in sorted(bucket.keys()):
                    results.append(self._clone_world_node_ref(bucket[domain]))
            else:
                if domain_filter is None:
                    continue
                ref = bucket.get(domain_filter)
                if ref:
                    results.append(self._clone_world_node_ref(ref))
        return results

    async def delete_world_node(
        self,
        world_id: str,
        node_id: str,
        *,
        execution_domain: str | None = None,
    ) -> None:
        nodes = self.world_nodes.get(world_id)
        if not nodes or node_id not in nodes:
            return
        bucket = self._ensure_world_node_bucket(world_id, node_id)
        domain = self._normalize_execution_domain(execution_domain)
        ref = bucket.pop(domain, None)
        if ref:
            if not bucket:
                nodes.pop(node_id, None)
            self.audit.setdefault(world_id, WorldAuditLog()).entries.append(
                {
                    "event": "world_node_deleted",
                    "node_id": node_id,
                    "execution_domain": domain,
                    "status": ref.get("status"),
                }
            )
>>>>>>> ef3df9ce

    async def get_activation(self, world_id: str, strategy_id: str | None = None, side: str | None = None) -> Dict:
        act = self.activations.get(world_id)
        if not act:
            return {"version": 0, "state": {}}
        if strategy_id is not None and side is not None:
            data = act.state.get(strategy_id, {}).get(side, {})
            return {"version": act.version, **data}
        return {"version": act.version, "state": act.state}

    async def snapshot_activation(self, world_id: str) -> WorldActivation:
        act = self.activations.get(world_id)
        if not act:
            return WorldActivation()
        return WorldActivation(
            version=act.version,
            state={sid: {side: dict(val) for side, val in sides.items()} for sid, sides in act.state.items()},
        )

    async def restore_activation(self, world_id: str, snapshot: WorldActivation) -> None:
        self.activations[world_id] = WorldActivation(
            version=snapshot.version,
            state={sid: {side: dict(val) for side, val in sides.items()} for sid, sides in snapshot.state.items()},
        )

    async def update_activation(self, world_id: str, payload: Dict) -> tuple[int, Dict]:
        act = self.activations.setdefault(world_id, WorldActivation())
        act.version += 1
        strategy_id = payload["strategy_id"]
        side = payload["side"]
        entry = {
            "active": payload.get("active", False),
            "weight": payload.get("weight", 1.0),
            "freeze": payload.get("freeze", False),
            "drain": payload.get("drain", False),
            "effective_mode": payload.get("effective_mode"),
            "run_id": payload.get("run_id"),
            "ts": payload.get("ts")
            or datetime.now(timezone.utc).replace(microsecond=0).isoformat().replace("+00:00", "Z"),
        }
        etag = f"act:{world_id}:{strategy_id}:{side}:{act.version}"
        entry["etag"] = etag
        act.state.setdefault(strategy_id, {})[side] = entry
        self.audit.setdefault(world_id, WorldAuditLog()).entries.append(
            {"event": "activation_updated", "version": act.version, "strategy_id": strategy_id, "side": side, **entry}
        )
        return act.version, entry

    async def record_apply_stage(self, world_id: str, run_id: str, stage: str, **details: object) -> None:
        entry = {
            "event": "apply_stage",
            "run_id": run_id,
            "stage": stage,
            "ts": datetime.now(timezone.utc).replace(microsecond=0).isoformat().replace("+00:00", "Z"),
        }
        for key, val in details.items():
            if val is not None:
                entry[key] = val
        self.audit.setdefault(world_id, WorldAuditLog()).entries.append(entry)

    async def get_audit(self, world_id: str) -> List[Dict]:
        return list(self.audit.get(world_id, WorldAuditLog()).entries)


__all__ = [
    'DEFAULT_EXECUTION_DOMAIN',
    'DEFAULT_WORLD_NODE_STATUS',
    'EXECUTION_DOMAINS',
    'WORLD_NODE_STATUSES',
    'WorldActivation',
    'WorldPolicies',
    'WorldAuditLog',
    'ValidationCacheEntry',
    'Storage',
]<|MERGE_RESOLUTION|>--- conflicted
+++ resolved
@@ -76,12 +76,9 @@
         self.bindings: Dict[str, Set[str]] = {}
         self.decisions: Dict[str, List[str]] = {}
         self.audit: Dict[str, WorldAuditLog] = {}
-<<<<<<< HEAD
-        self.validation_cache: Dict[str, Dict[str, Dict[str, ValidationCacheEntry]]] = {}
-=======
         self.world_nodes: Dict[str, Dict[str, Dict[str, Dict[str, Any]]]] = {}
         self.apply_runs: Dict[str, Dict] = {}
->>>>>>> ef3df9ce
+        self.validation_cache: Dict[str, Dict[str, Dict[str, ValidationCacheEntry]]] = {}
 
     async def create_world(self, world: Dict) -> None:
         self.worlds[world["id"]] = world
@@ -107,11 +104,8 @@
         self.policies.pop(world_id, None)
         self.bindings.pop(world_id, None)
         self.decisions.pop(world_id, None)
-<<<<<<< HEAD
+        self.world_nodes.pop(world_id, None)
         self.validation_cache.pop(world_id, None)
-=======
-        self.world_nodes.pop(world_id, None)
->>>>>>> ef3df9ce
         self.audit.setdefault(world_id, WorldAuditLog()).entries.append({"event": "world_deleted"})
 
     async def add_policy(self, world_id: str, policy: Policy) -> int:
@@ -171,7 +165,6 @@
     async def get_decisions(self, world_id: str) -> List[str]:
         return list(self.decisions.get(world_id, []))
 
-<<<<<<< HEAD
     def _compute_eval_key(
         self,
         *,
@@ -329,7 +322,7 @@
         self.audit.setdefault(world_id, WorldAuditLog()).entries.append(
             {"event": "validation_cache_cleared", **scope}
         )
-=======
+        
     def _normalize_execution_domain(self, execution_domain: str | None) -> str:
         if execution_domain is None:
             return DEFAULT_EXECUTION_DOMAIN
@@ -518,7 +511,6 @@
                     "status": ref.get("status"),
                 }
             )
->>>>>>> ef3df9ce
 
     async def get_activation(self, world_id: str, strategy_id: str | None = None, side: str | None = None) -> Dict:
         act = self.activations.get(world_id)
