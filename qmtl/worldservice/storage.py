from __future__ import annotations

from copy import deepcopy
from dataclasses import dataclass, field
from typing import Any, Dict, Iterable, List, Optional, Set
from datetime import datetime, timezone

from .policy_engine import Policy


WORLD_NODE_STATUSES: set[str] = {
    "unknown",
    "validating",
    "valid",
    "invalid",
    "running",
    "paused",
    "stopped",
    "archived",
}
EXECUTION_DOMAINS: set[str] = {"backtest", "dryrun", "live", "shadow"}
DEFAULT_EXECUTION_DOMAIN = "live"
DEFAULT_WORLD_NODE_STATUS = "unknown"


@dataclass
class WorldActivation:
    """Activation state for a world."""

    version: int = 0
    state: Dict[str, Dict[str, float | bool]] = field(default_factory=dict)


@dataclass
class WorldPolicies:
    """Policy versions for a world."""

    versions: Dict[int, Policy] = field(default_factory=dict)
    default: Optional[int] = None


@dataclass
class WorldAuditLog:
    """Audit entries for a world."""

    entries: List[Dict] = field(default_factory=list)


class Storage:
    """In-memory storage backing WorldService endpoints.

    This lightweight layer mimics Redis/DB backed models for tests.
    """

    def __init__(self) -> None:
        self.worlds: Dict[str, Dict] = {}
        self.activations: Dict[str, WorldActivation] = {}
        self.policies: Dict[str, WorldPolicies] = {}
        self.bindings: Dict[str, Set[str]] = {}
        self.decisions: Dict[str, List[str]] = {}
        self.audit: Dict[str, WorldAuditLog] = {}
<<<<<<< HEAD
        self.world_nodes: Dict[str, Dict[str, Dict[str, Dict[str, Any]]]] = {}
=======
        self.apply_runs: Dict[str, Dict] = {}
>>>>>>> 108ac066

    async def create_world(self, world: Dict) -> None:
        self.worlds[world["id"]] = world
        self.audit.setdefault(world["id"], WorldAuditLog()).entries.append({"event": "world_created", "world": world})

    async def list_worlds(self) -> List[Dict]:
        return list(self.worlds.values())

    async def get_world(self, world_id: str) -> Optional[Dict]:
        return self.worlds.get(world_id)

    async def update_world(self, world_id: str, data: Dict) -> None:
        if world_id not in self.worlds:
            raise KeyError(world_id)
        self.worlds[world_id].update(data)
        self.audit.setdefault(world_id, WorldAuditLog()).entries.append({"event": "world_updated", "world": self.worlds[world_id]})

    async def delete_world(self, world_id: str) -> None:
        self.worlds.pop(world_id, None)
        self.activations.pop(world_id, None)
        self.policies.pop(world_id, None)
        self.bindings.pop(world_id, None)
        self.decisions.pop(world_id, None)
        self.world_nodes.pop(world_id, None)
        self.audit.setdefault(world_id, WorldAuditLog()).entries.append({"event": "world_deleted"})

    async def add_policy(self, world_id: str, policy: Policy) -> int:
        wp = self.policies.setdefault(world_id, WorldPolicies())
        version = max(wp.versions.keys(), default=0) + 1
        wp.versions[version] = policy
        if wp.default is None:
            wp.default = version
        self.audit.setdefault(world_id, WorldAuditLog()).entries.append({"event": "policy_added", "version": version})
        return version

    async def list_policies(self, world_id: str) -> List[Dict]:
        wp = self.policies.get(world_id)
        if not wp:
            return []
        return [{"version": v} for v in sorted(wp.versions.keys())]

    async def get_policy(self, world_id: str, version: int) -> Optional[Policy]:
        wp = self.policies.get(world_id)
        if not wp:
            return None
        return wp.versions.get(version)

    async def set_default_policy(self, world_id: str, version: int) -> None:
        wp = self.policies.setdefault(world_id, WorldPolicies())
        if version not in wp.versions:
            raise KeyError(version)
        wp.default = version
        self.audit.setdefault(world_id, WorldAuditLog()).entries.append({"event": "policy_default_set", "version": version})

    async def get_default_policy(self, world_id: str) -> Optional[Policy]:
        wp = self.policies.get(world_id)
        if not wp or wp.default is None:
            return None
        return wp.versions.get(wp.default)

    async def default_policy_version(self, world_id: str) -> int:
        wp = self.policies.get(world_id)
        if not wp or wp.default is None:
            return 0
        return wp.default

    async def add_bindings(self, world_id: str, strategies: Iterable[str]) -> None:
        b = self.bindings.setdefault(world_id, set())
        b.update(strategies)
        self.audit.setdefault(world_id, WorldAuditLog()).entries.append({"event": "bindings_added", "strategies": list(strategies)})

    async def list_bindings(self, world_id: str) -> List[str]:
        return sorted(self.bindings.get(world_id, set()))

    async def set_decisions(self, world_id: str, strategies: List[str]) -> None:
        self.decisions[world_id] = list(strategies)
        self.audit.setdefault(world_id, WorldAuditLog()).entries.append({"event": "decisions_set", "strategies": list(strategies)})

    async def get_decisions(self, world_id: str) -> List[str]:
        return list(self.decisions.get(world_id, []))

    def _normalize_execution_domain(self, execution_domain: str | None) -> str:
        if execution_domain is None:
            return DEFAULT_EXECUTION_DOMAIN
        candidate = str(execution_domain).strip().lower()
        if not candidate:
            return DEFAULT_EXECUTION_DOMAIN
        if candidate not in EXECUTION_DOMAINS:
            raise ValueError(f"unknown execution_domain: {execution_domain}")
        return candidate

    def _normalize_world_node_status(self, status: str | None) -> str:
        if status is None:
            return DEFAULT_WORLD_NODE_STATUS
        candidate = str(status).strip().lower()
        if not candidate:
            return DEFAULT_WORLD_NODE_STATUS
        if candidate not in WORLD_NODE_STATUSES:
            raise ValueError(f"unknown world node status: {status}")
        return candidate

    def _make_world_node_ref(
        self,
        world_id: str,
        node_id: str,
        execution_domain: str | None,
        status: str | None,
        last_eval_key: str | None,
        annotations: Any | None,
    ) -> Dict[str, Any]:
        normalized_domain = self._normalize_execution_domain(execution_domain)
        normalized_status = self._normalize_world_node_status(status)
        return {
            "world_id": world_id,
            "node_id": node_id,
            "execution_domain": normalized_domain,
            "status": normalized_status,
            "last_eval_key": last_eval_key,
            "annotations": deepcopy(annotations) if annotations is not None else None,
        }

    def _ensure_world_node_bucket(self, world_id: str, node_id: str) -> Dict[str, Dict[str, Any]]:
        bucket = self.world_nodes.setdefault(world_id, {})
        entry = bucket.get(node_id)
        if entry is None:
            entry = {}
            bucket[node_id] = entry
            return entry
        if isinstance(entry, dict) and "status" in entry:
            normalized = self._make_world_node_ref(
                world_id,
                node_id,
                entry.get("execution_domain"),
                entry.get("status"),
                entry.get("last_eval_key"),
                entry.get("annotations"),
            )
            converted: Dict[str, Dict[str, Any]] = {normalized["execution_domain"]: normalized}
            bucket[node_id] = converted
            return converted
        if isinstance(entry, dict):
            converted = {}
            for domain_key, node_data in list(entry.items()):
                if not isinstance(node_data, dict):
                    raise TypeError(f"unexpected world node payload for {world_id}/{node_id}: {node_data!r}")
                normalized = self._make_world_node_ref(
                    world_id,
                    node_id,
                    node_data.get("execution_domain", domain_key),
                    node_data.get("status"),
                    node_data.get("last_eval_key"),
                    node_data.get("annotations"),
                )
                converted[normalized["execution_domain"]] = normalized
            bucket[node_id] = converted
            return converted
        raise TypeError(f"unexpected world node container for {world_id}/{node_id}: {entry!r}")

    def _clone_world_node_ref(self, node: Dict[str, Any]) -> Dict[str, Any]:
        annotations = node.get("annotations")
        return {
            "world_id": node["world_id"],
            "node_id": node["node_id"],
            "execution_domain": node["execution_domain"],
            "status": node["status"],
            "last_eval_key": node.get("last_eval_key"),
            "annotations": deepcopy(annotations) if annotations is not None else None,
        }

    async def upsert_world_node(
        self,
        world_id: str,
        node_id: str,
        *,
        execution_domain: str | None = None,
        status: str | None = None,
        last_eval_key: str | None = None,
        annotations: Any | None = None,
    ) -> Dict[str, Any]:
        bucket = self._ensure_world_node_bucket(world_id, node_id)
        ref = self._make_world_node_ref(world_id, node_id, execution_domain, status, last_eval_key, annotations)
        bucket[ref["execution_domain"]] = ref
        self.audit.setdefault(world_id, WorldAuditLog()).entries.append(
            {
                "event": "world_node_upserted",
                "node_id": node_id,
                "execution_domain": ref["execution_domain"],
                "status": ref["status"],
            }
        )
        return self._clone_world_node_ref(ref)

    async def get_world_node(
        self,
        world_id: str,
        node_id: str,
        *,
        execution_domain: str | None = None,
    ) -> Optional[Dict[str, Any]]:
        nodes = self.world_nodes.get(world_id)
        if not nodes or node_id not in nodes:
            return None
        bucket = self._ensure_world_node_bucket(world_id, node_id)
        domain = self._normalize_execution_domain(execution_domain)
        ref = bucket.get(domain)
        if not ref:
            return None
        return self._clone_world_node_ref(ref)

    async def list_world_nodes(
        self,
        world_id: str,
        *,
        execution_domain: str | None = None,
    ) -> List[Dict[str, Any]]:
        nodes = self.world_nodes.get(world_id)
        if not nodes:
            return []
        include_all = False
        domain_filter: Optional[str]
        if execution_domain is None:
            domain_filter = self._normalize_execution_domain(None)
        else:
            candidate = str(execution_domain).strip().lower()
            if not candidate:
                domain_filter = self._normalize_execution_domain(None)
            elif candidate in {"*", "all"}:
                include_all = True
                domain_filter = None
            else:
                domain_filter = self._normalize_execution_domain(candidate)
        results: List[Dict[str, Any]] = []
        for node_id in sorted(nodes.keys()):
            bucket = self._ensure_world_node_bucket(world_id, node_id)
            if include_all:
                for domain in sorted(bucket.keys()):
                    results.append(self._clone_world_node_ref(bucket[domain]))
            else:
                if domain_filter is None:
                    continue
                ref = bucket.get(domain_filter)
                if ref:
                    results.append(self._clone_world_node_ref(ref))
        return results

    async def delete_world_node(
        self,
        world_id: str,
        node_id: str,
        *,
        execution_domain: str | None = None,
    ) -> None:
        nodes = self.world_nodes.get(world_id)
        if not nodes or node_id not in nodes:
            return
        bucket = self._ensure_world_node_bucket(world_id, node_id)
        domain = self._normalize_execution_domain(execution_domain)
        ref = bucket.pop(domain, None)
        if ref:
            if not bucket:
                nodes.pop(node_id, None)
            self.audit.setdefault(world_id, WorldAuditLog()).entries.append(
                {
                    "event": "world_node_deleted",
                    "node_id": node_id,
                    "execution_domain": domain,
                    "status": ref.get("status"),
                }
            )

    async def get_activation(self, world_id: str, strategy_id: str | None = None, side: str | None = None) -> Dict:
        act = self.activations.get(world_id)
        if not act:
            return {"version": 0, "state": {}}
        if strategy_id is not None and side is not None:
            data = act.state.get(strategy_id, {}).get(side, {})
            return {"version": act.version, **data}
        return {"version": act.version, "state": act.state}

    async def snapshot_activation(self, world_id: str) -> WorldActivation:
        act = self.activations.get(world_id)
        if not act:
            return WorldActivation()
        return WorldActivation(
            version=act.version,
            state={sid: {side: dict(val) for side, val in sides.items()} for sid, sides in act.state.items()},
        )

    async def restore_activation(self, world_id: str, snapshot: WorldActivation) -> None:
        self.activations[world_id] = WorldActivation(
            version=snapshot.version,
            state={sid: {side: dict(val) for side, val in sides.items()} for sid, sides in snapshot.state.items()},
        )

    async def update_activation(self, world_id: str, payload: Dict) -> tuple[int, Dict]:
        act = self.activations.setdefault(world_id, WorldActivation())
        act.version += 1
        strategy_id = payload["strategy_id"]
        side = payload["side"]
        entry = {
            "active": payload.get("active", False),
            "weight": payload.get("weight", 1.0),
            "freeze": payload.get("freeze", False),
            "drain": payload.get("drain", False),
            "effective_mode": payload.get("effective_mode"),
            "run_id": payload.get("run_id"),
            "ts": payload.get("ts")
            or datetime.now(timezone.utc).replace(microsecond=0).isoformat().replace("+00:00", "Z"),
        }
        etag = f"act:{world_id}:{strategy_id}:{side}:{act.version}"
        entry["etag"] = etag
        act.state.setdefault(strategy_id, {})[side] = entry
        self.audit.setdefault(world_id, WorldAuditLog()).entries.append(
            {"event": "activation_updated", "version": act.version, "strategy_id": strategy_id, "side": side, **entry}
        )
        return act.version, entry

    async def record_apply_stage(self, world_id: str, run_id: str, stage: str, **details: object) -> None:
        entry = {
            "event": "apply_stage",
            "run_id": run_id,
            "stage": stage,
            "ts": datetime.now(timezone.utc).replace(microsecond=0).isoformat().replace("+00:00", "Z"),
        }
        for key, val in details.items():
            if val is not None:
                entry[key] = val
        self.audit.setdefault(world_id, WorldAuditLog()).entries.append(entry)

    async def get_audit(self, world_id: str) -> List[Dict]:
        return list(self.audit.get(world_id, WorldAuditLog()).entries)


__all__ = [
    'DEFAULT_EXECUTION_DOMAIN',
    'DEFAULT_WORLD_NODE_STATUS',
    'EXECUTION_DOMAINS',
    'WORLD_NODE_STATUSES',
    'WorldActivation',
    'WorldPolicies',
    'WorldAuditLog',
    'Storage',
]<|MERGE_RESOLUTION|>--- conflicted
+++ resolved
@@ -59,11 +59,8 @@
         self.bindings: Dict[str, Set[str]] = {}
         self.decisions: Dict[str, List[str]] = {}
         self.audit: Dict[str, WorldAuditLog] = {}
-<<<<<<< HEAD
         self.world_nodes: Dict[str, Dict[str, Dict[str, Dict[str, Any]]]] = {}
-=======
         self.apply_runs: Dict[str, Dict] = {}
->>>>>>> 108ac066
 
     async def create_world(self, world: Dict) -> None:
         self.worlds[world["id"]] = world
