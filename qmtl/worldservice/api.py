--- conflicted
+++ resolved
@@ -3,12 +3,8 @@
 import asyncio
 import json
 from datetime import datetime, timezone
-<<<<<<< HEAD
-from typing import Any, Dict, List, Literal
-=======
 from enum import Enum
-from typing import Any, Dict, List, Sequence
->>>>>>> ef3df9ce
+from typing import Any, Dict, List, Literal, Sequence
 
 from fastapi import FastAPI, HTTPException, Response
 from pydantic import BaseModel, Field
