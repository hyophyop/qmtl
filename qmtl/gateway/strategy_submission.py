--- conflicted
+++ resolved
@@ -155,73 +155,12 @@
         strategy_id = config.strategy_id or "dryrun"
         return strategy_id, False
 
-<<<<<<< HEAD
-    def _validate_node_ids(self, dag: dict[str, Any], node_ids_crc32: int) -> None:
-        from qmtl.common import CanonicalNodeSpec, crc32_of_list, compute_node_id
+    def _crc_sentinel(self, dag: dict[str, Any]) -> str:
+        from qmtl.common import crc32_of_list
 
-        nodes = dag.get("nodes", [])
-        node_ids_for_crc: list[str] = []
-        missing_fields: list[dict[str, Any]] = []
-        mismatches: list[dict[str, str | int]] = []
+        crc = crc32_of_list(n.get("node_id", "") for n in dag.get("nodes", []))
+        return f"dryrun:{crc:08x}"
 
-        for idx, node in enumerate(nodes):
-            nid = node.get("node_id")
-            if not isinstance(nid, str) or not nid:
-                node_ids_for_crc.append(str(nid or ""))
-                missing_fields.append({"index": idx, "missing": ["node_id"]})
-                continue
-
-            node_ids_for_crc.append(nid)
-            required = {
-                "node_type": node.get("node_type"),
-                "code_hash": node.get("code_hash"),
-                "config_hash": node.get("config_hash"),
-                "schema_hash": node.get("schema_hash"),
-                "schema_compat_id": node.get("schema_compat_id"),
-            }
-            missing = [field for field, value in required.items() if not value]
-            if missing:
-                missing_fields.append(
-                    {"index": idx, "node_id": nid, "missing": missing}
-                )
-                continue
-
-            spec = CanonicalNodeSpec.from_payload(node)
-            expected = compute_node_id(spec)
-            if nid != expected:
-                mismatches.append({"index": idx, "node_id": nid, "expected": expected})
-
-        crc = crc32_of_list(node_ids_for_crc)
-        if missing_fields:
-            raise HTTPException(
-                status_code=400,
-                detail={
-                    "code": "E_NODE_ID_FIELDS",
-                    "message": "node_id validation requires node_type, code_hash, config_hash, schema_hash and schema_compat_id",
-                    "missing_fields": missing_fields,
-                    "hint": "Regenerate the DAG with an updated SDK so each node includes the hashes required by compute_node_id().",
-                },
-            )
-
-        if crc != node_ids_crc32:
-            raise HTTPException(
-                status_code=400,
-                detail={"code": "E_CHECKSUM_MISMATCH", "message": "node id checksum mismatch"},
-            )
-
-        if mismatches:
-            raise HTTPException(
-                status_code=400,
-                detail={
-                    "code": "E_NODE_ID_MISMATCH",
-                    "message": "node_id does not match canonical compute_node_id output",
-                    "node_id_mismatch": mismatches,
-                    "hint": "Ensure legacy world-coupled or pre-BLAKE3 node_ids are regenerated using compute_node_id().",
-                },
-            )
-
-=======
->>>>>>> 6ae53ec4
     async def _persist_world_bindings(
         self, worlds: list[str], default_world: str | None, strategy_id: str
     ) -> None:
@@ -236,8 +175,13 @@
             except Exception:
                 pass
 
-    def _crc_sentinel(self, dag: dict[str, Any]) -> str:
-        from qmtl.common import crc32_of_list
-
-        crc = crc32_of_list(n.get("node_id", "") for n in dag.get("nodes", []))
-        return f"dryrun:{crc:08x}"+    async def _build_queue_map_from_queries(
+        self,
+        dag: dict[str, Any],
+        worlds: list[str],
+        default_world: str | None,
+        execution_domain: str | None,
+    ) -> dict[str, list[dict[str, Any] | Any]]:
+        return await self._pipeline.build_queue_map(
+            dag, worlds, default_world, execution_domain
+        )