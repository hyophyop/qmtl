from __future__ import annotations

import asyncio
import base64
import json
from dataclasses import dataclass
from typing import Any, Iterable

from fastapi import HTTPException

<<<<<<< HEAD
=======
from . import metrics as gw_metrics
from .compute_context import (
    evaluate_safe_mode,
    normalize_context_value,
    resolve_execution_domain,
)
>>>>>>> 40338056
from .models import StrategySubmit
from .compute_context import build_strategy_compute_context


@dataclass
class StrategySubmissionConfig:
    """Behavior flags for the shared strategy submission helper."""

    submit: bool
    strategy_id: str | None = None
    diff_timeout: float = 0.1
    prefer_diff_queue_map: bool = False
    sentinel_default: str | None = None
    diff_strategy_id: str | None = None
    use_crc_sentinel_fallback: bool = False


@dataclass
class StrategySubmissionResult:
    """Structured result returned by the helper."""

    strategy_id: str
    queue_map: dict[str, list[dict[str, Any] | Any]]
    sentinel_id: str
    downgraded: bool = False
    downgrade_reason: str | None = None
    safe_mode: bool = False


class StrategySubmissionHelper:
    """Normalize DAG processing for ingestion and dry-run endpoints."""

    def __init__(self, manager, dagmanager, database) -> None:
        self._manager = manager
        self._dagmanager = dagmanager
        self._database = database

    async def process(
        self, payload: StrategySubmit, config: StrategySubmissionConfig
    ) -> StrategySubmissionResult:
        dag = self._decode_dag(payload.dag_json)
        self._validate_dag(dag)
        self._validate_node_ids(dag, payload.node_ids_crc32)

        worlds = self._extract_worlds(payload)
<<<<<<< HEAD
        compute_ctx = self._extract_compute_context(
            payload, emit_metrics=not config.submit
        )
=======
        compute_ctx = self._extract_compute_context(payload)
        downgraded = bool(compute_ctx.get("downgraded"))
        downgrade_reason = compute_ctx.get("downgrade_reason")
        safe_mode = bool(compute_ctx.get("safe_mode"))

        if downgraded and downgrade_reason:
            gw_metrics.strategy_compute_context_downgrade_total.labels(
                reason=downgrade_reason
            ).inc()
>>>>>>> 40338056

        strategy_id, existed = await self._maybe_submit(
            payload, config, downgraded
        )
        if existed:
            raise HTTPException(
                status_code=409,
                detail={"code": "E_DUPLICATE", "strategy_id": strategy_id},
            )

        if config.submit and self._database is not None:
            await self._persist_world_bindings(worlds, payload.world_id, strategy_id)

        queue_map = {}
        exec_domain = compute_ctx.get("execution_domain")

        prefer_diff = config.prefer_diff_queue_map
        diff_strategy_id = config.diff_strategy_id or strategy_id
        dag_json = json.dumps(dag)

        sentinel_default = (
            config.sentinel_default
            if config.sentinel_default is not None
            else (f"{strategy_id}-sentinel" if strategy_id else "")
        )

        sentinel_id = sentinel_default
        diff_queue_map: dict[str, list[dict[str, Any]]] | None = None
        diff_error = False
        try:
            sentinel_id, diff_queue_map = await self._run_diff(
                strategy_id=diff_strategy_id,
                dag_json=dag_json,
                worlds=worlds,
                fallback_world_id=payload.world_id,
                compute_ctx=compute_ctx,
                timeout=config.diff_timeout,
                prefer_queue_map=prefer_diff,
            )
            if not sentinel_id:
                sentinel_id = sentinel_default
        except Exception:
            diff_error = True
            sentinel_id = sentinel_default
            diff_queue_map = None

        if prefer_diff and not diff_error and diff_queue_map is not None:
            queue_map = diff_queue_map
        else:
            queue_map = await self._build_queue_map_from_queries(
                dag, worlds, payload.world_id, exec_domain
            )
            if (
                prefer_diff
                and diff_error
                and not sentinel_id
                and config.use_crc_sentinel_fallback
            ):
                sentinel_id = self._crc_sentinel(dag)

        if not prefer_diff and config.use_crc_sentinel_fallback and not sentinel_id:
            sentinel_id = self._crc_sentinel(dag)

        return StrategySubmissionResult(
            strategy_id=strategy_id,
            queue_map=queue_map,
            sentinel_id=sentinel_id,
            downgraded=downgraded,
            downgrade_reason=downgrade_reason,
            safe_mode=safe_mode,
        )

    async def _maybe_submit(
        self,
        payload: StrategySubmit,
        config: StrategySubmissionConfig,
        downgraded: bool,
    ) -> tuple[str, bool]:
        if config.submit:
            if self._manager is None:
                raise RuntimeError("StrategyManager is required for submission")
            return await self._manager.submit(
                payload, skip_downgrade_metric=downgraded
            )
        strategy_id = config.strategy_id or "dryrun"
        return strategy_id, False

    def _decode_dag(self, dag_json: str) -> dict[str, Any]:
        try:
            dag_bytes = base64.b64decode(dag_json)
            return json.loads(dag_bytes.decode())
        except Exception:
            return json.loads(dag_json)

    def _validate_dag(self, dag: dict[str, Any]) -> None:
        from qmtl.dagmanager.schema_validator import validate_dag

        ok, _version, verrors = validate_dag(dag)
        if not ok:
            raise HTTPException(
                status_code=400,
                detail={"code": "E_SCHEMA_INVALID", "errors": verrors},
            )

    def _extract_worlds(self, payload: StrategySubmit) -> list[str]:
        worlds: list[str] = []
        wid_list = getattr(payload, "world_ids", None)
        if wid_list:
            worlds = list(dict.fromkeys([w for w in (wid_list or []) if w]))
        elif payload.world_id:
            worlds = [payload.world_id]
        return worlds

    def _extract_compute_context(
        self, payload: StrategySubmit, *, emit_metrics: bool
    ) -> dict[str, str | None]:
<<<<<<< HEAD
        meta = payload.meta if isinstance(payload.meta, dict) else None
        context, _, _ = build_strategy_compute_context(meta, emit_metrics=emit_metrics)
=======
        meta = payload.meta if isinstance(payload.meta, dict) else {}
        raw_domain = normalize_context_value(meta.get("execution_domain"))
        execution_domain = resolve_execution_domain(raw_domain)
        as_of = normalize_context_value(meta.get("as_of"))
        partition = normalize_context_value(meta.get("partition"))
        dataset_fingerprint = normalize_context_value(meta.get("dataset_fingerprint"))

        execution_domain, downgraded, downgrade_reason, safe_mode = evaluate_safe_mode(
            execution_domain, as_of
        )

        context: dict[str, str | None] = {
            "execution_domain": execution_domain,
            "as_of": as_of,
            "partition": partition,
            "dataset_fingerprint": dataset_fingerprint,
        }

        if downgraded:
            context["downgraded"] = True
            if downgrade_reason:
                context["downgrade_reason"] = downgrade_reason
            if safe_mode:
                context["safe_mode"] = True

>>>>>>> 40338056
        return context

    def _validate_node_ids(self, dag: dict[str, Any], node_ids_crc32: int) -> None:
        from qmtl.common import crc32_of_list, compute_node_id

        nodes = dag.get("nodes", [])
        node_ids_for_crc: list[str] = []
        missing_fields: list[dict[str, Any]] = []
        mismatches: list[dict[str, str | int]] = []

        for idx, node in enumerate(nodes):
            nid = node.get("node_id")
            if not isinstance(nid, str) or not nid:
                node_ids_for_crc.append(str(nid or ""))
                missing_fields.append({"index": idx, "missing": ["node_id"]})
                continue

            node_ids_for_crc.append(nid)
            required = {
                "node_type": node.get("node_type"),
                "code_hash": node.get("code_hash"),
                "config_hash": node.get("config_hash"),
                "schema_hash": node.get("schema_hash"),
                "schema_compat_id": node.get("schema_compat_id"),
            }
            missing = [field for field, value in required.items() if not value]
            if missing:
                missing_fields.append(
                    {"index": idx, "node_id": nid, "missing": missing}
                )
                continue

            expected = compute_node_id(node)
            if nid != expected:
                mismatches.append({"index": idx, "node_id": nid, "expected": expected})

        crc = crc32_of_list(node_ids_for_crc)
        if missing_fields:
            raise HTTPException(
                status_code=400,
                detail={
                    "code": "E_NODE_ID_FIELDS",
                    "message": "node_id validation requires node_type, code_hash, config_hash, schema_hash and schema_compat_id",
                    "missing_fields": missing_fields,
                    "hint": "Regenerate the DAG with an updated SDK so each node includes the hashes required by compute_node_id().",
                },
            )

        if crc != node_ids_crc32:
            raise HTTPException(
                status_code=400,
                detail={"code": "E_CHECKSUM_MISMATCH", "message": "node id checksum mismatch"},
            )

        if mismatches:
            raise HTTPException(
                status_code=400,
                detail={
                    "code": "E_NODE_ID_MISMATCH",
                    "message": "node_id does not match canonical compute_node_id output",
                    "node_id_mismatch": mismatches,
                    "hint": "Ensure legacy world-coupled or pre-BLAKE3 node_ids are regenerated using compute_node_id().",
                },
            )

    async def _persist_world_bindings(
        self, worlds: list[str], default_world: str | None, strategy_id: str
    ) -> None:
        if self._database is None:
            return
        targets = worlds or ([default_world] if default_world else [])
        for world_id in targets:
            if not world_id:
                continue
            try:
                await self._database.upsert_wsb(world_id, strategy_id)
            except Exception:
                pass

    async def _build_queue_map_from_queries(
        self,
        dag: dict[str, Any],
        worlds: list[str],
        default_world: str | None,
        execution_domain: str | None,
    ) -> dict[str, list[dict[str, Any] | Any]]:
        queue_map: dict[str, list[dict[str, Any] | Any]] = {}
        queries: list[asyncio.Future] = []
        query_targets: list[tuple[str, str | None]] = []

        nodes = dag.get("nodes", [])
        for node in nodes:
            if node.get("node_type") != "TagQueryNode":
                continue
            nid = node.get("node_id")
            if not isinstance(nid, str) or not nid:
                continue
            tags = node.get("tags", [])
            interval = int(node.get("interval", 0))
            match_mode = node.get("match_mode", "any")
            if worlds:
                for world_id in worlds:
                    queries.append(
                        self._dagmanager.get_queues_by_tag(
                            tags, interval, match_mode, world_id, execution_domain
                        )
                    )
                    query_targets.append((nid, world_id))
            else:
                queries.append(
                    self._dagmanager.get_queues_by_tag(
                        tags, interval, match_mode, default_world, execution_domain
                    )
                )
                query_targets.append((nid, default_world))

        results: Iterable[Any] = []
        if queries:
            results = await asyncio.gather(*queries, return_exceptions=True)

        seen: dict[str, set[str]] = {}
        for (nid, _world_id), result in zip(query_targets, results):
            lst = queue_map.setdefault(nid, [])
            seen.setdefault(nid, set())
            if isinstance(result, Exception):
                continue
            for item in result:
                queue_name = (
                    item.get("queue")
                    if isinstance(item, dict)
                    else str(item)
                )
                if queue_name not in seen[nid]:
                    lst.append(item)
                    seen[nid].add(queue_name)

        return queue_map

    async def _run_diff(
        self,
        *,
        strategy_id: str,
        dag_json: str,
        worlds: list[str],
        fallback_world_id: str | None,
        compute_ctx: dict[str, str | None],
        timeout: float,
        prefer_queue_map: bool,
    ) -> tuple[str | None, dict[str, list[dict[str, Any]]] | None]:
        diff_kwargs = {
            "execution_domain": compute_ctx.get("execution_domain"),
            "as_of": compute_ctx.get("as_of"),
            "partition": compute_ctx.get("partition"),
            "dataset_fingerprint": compute_ctx.get("dataset_fingerprint"),
        }

        async def _invoke(world: str | None):
            return await self._dagmanager.diff(
                strategy_id,
                dag_json,
                world_id=world,
                **diff_kwargs,
            )

        sentinel_id: str | None = None
        queue_map: dict[str, list[dict[str, Any]]] | None = None

        if prefer_queue_map and len(worlds) > 1:
            tasks = [
                _invoke(world_id)
                for world_id in worlds
            ]
            chunks = await asyncio.gather(*tasks, return_exceptions=True)
            queue_map = {}
            for chunk in chunks:
                if isinstance(chunk, Exception) or chunk is None:
                    continue
                if not sentinel_id:
                    sentinel_id = getattr(chunk, "sentinel_id", None)
                for key, topic in dict(getattr(chunk, "queue_map", {})).items():
                    node_id = self._node_id_from_partition_key(str(key))
                    lst = queue_map.setdefault(node_id, [])
                    if topic not in [d.get("queue") for d in lst]:
                        lst.append({"queue": topic, "global": False})
            return sentinel_id, queue_map

        world = worlds[0] if worlds else fallback_world_id
        if world is None and prefer_queue_map and not worlds:
            queue_map = {}

        chunk = await asyncio.wait_for(_invoke(world), timeout=timeout)
        if chunk is None:
            return sentinel_id, queue_map

        sentinel_id = getattr(chunk, "sentinel_id", None)
        if prefer_queue_map:
            queue_map = {}
            for key, topic in dict(getattr(chunk, "queue_map", {})).items():
                node_id = self._node_id_from_partition_key(str(key))
                queue_map.setdefault(node_id, []).append(
                    {"queue": topic, "global": False}
                )

        return sentinel_id, queue_map

    def _node_id_from_partition_key(self, identifier: str) -> str:
        base, _, _ = identifier.partition("#")
        token = base or identifier
        if ":" in token:
            return token.rsplit(":", 2)[0]
        return token

    def _crc_sentinel(self, dag: dict[str, Any]) -> str:
        from qmtl.common import crc32_of_list

        crc = crc32_of_list(n.get("node_id", "") for n in dag.get("nodes", []))
        return f"dryrun:{crc:08x}"<|MERGE_RESOLUTION|>--- conflicted
+++ resolved
@@ -7,16 +7,7 @@
 from typing import Any, Iterable
 
 from fastapi import HTTPException
-
-<<<<<<< HEAD
-=======
 from . import metrics as gw_metrics
-from .compute_context import (
-    evaluate_safe_mode,
-    normalize_context_value,
-    resolve_execution_domain,
-)
->>>>>>> 40338056
 from .models import StrategySubmit
 from .compute_context import build_strategy_compute_context
 
@@ -62,21 +53,17 @@
         self._validate_node_ids(dag, payload.node_ids_crc32)
 
         worlds = self._extract_worlds(payload)
-<<<<<<< HEAD
-        compute_ctx = self._extract_compute_context(
-            payload, emit_metrics=not config.submit
-        )
-=======
         compute_ctx = self._extract_compute_context(payload)
         downgraded = bool(compute_ctx.get("downgraded"))
         downgrade_reason = compute_ctx.get("downgrade_reason")
         safe_mode = bool(compute_ctx.get("safe_mode"))
 
-        if downgraded and downgrade_reason:
+        # Only emit metrics during dry runs (not real submissions).
+        # This avoids recording metrics during actual submissions.
+        if not config.submit and downgraded and downgrade_reason:
             gw_metrics.strategy_compute_context_downgrade_total.labels(
                 reason=downgrade_reason
             ).inc()
->>>>>>> 40338056
 
         strategy_id, existed = await self._maybe_submit(
             payload, config, downgraded
@@ -190,39 +177,15 @@
             worlds = [payload.world_id]
         return worlds
 
-    def _extract_compute_context(
-        self, payload: StrategySubmit, *, emit_metrics: bool
-    ) -> dict[str, str | None]:
-<<<<<<< HEAD
+    def _extract_compute_context(self, payload: StrategySubmit) -> dict[str, str | None]:
         meta = payload.meta if isinstance(payload.meta, dict) else None
-        context, _, _ = build_strategy_compute_context(meta, emit_metrics=emit_metrics)
-=======
-        meta = payload.meta if isinstance(payload.meta, dict) else {}
-        raw_domain = normalize_context_value(meta.get("execution_domain"))
-        execution_domain = resolve_execution_domain(raw_domain)
-        as_of = normalize_context_value(meta.get("as_of"))
-        partition = normalize_context_value(meta.get("partition"))
-        dataset_fingerprint = normalize_context_value(meta.get("dataset_fingerprint"))
-
-        execution_domain, downgraded, downgrade_reason, safe_mode = evaluate_safe_mode(
-            execution_domain, as_of
-        )
-
-        context: dict[str, str | None] = {
-            "execution_domain": execution_domain,
-            "as_of": as_of,
-            "partition": partition,
-            "dataset_fingerprint": dataset_fingerprint,
-        }
-
+        context, downgraded, downgrade_reason, safe_mode = build_strategy_compute_context(meta)
         if downgraded:
             context["downgraded"] = True
             if downgrade_reason:
                 context["downgrade_reason"] = downgrade_reason
             if safe_mode:
                 context["safe_mode"] = True
-
->>>>>>> 40338056
         return context
 
     def _validate_node_ids(self, dag: dict[str, Any], node_ids_crc32: int) -> None:
