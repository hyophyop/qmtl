--- conflicted
+++ resolved
@@ -68,7 +68,6 @@
         gw_metrics.worlds_breaker_failures.set(0)
 
     async def _request(self, method: str, url: str, **kwargs: Any) -> httpx.Response:
-<<<<<<< HEAD
         @self._breaker
         async def _call() -> httpx.Response:
             backoff = 0.1
@@ -97,23 +96,6 @@
     @property
     def breaker(self) -> AsyncCircuitBreaker:
         return self._breaker
-=======
-        headers = kwargs.setdefault("headers", {})
-        headers.setdefault("X-Correlation-ID", uuid.uuid4().hex)
-        backoff = 0.1
-        for attempt in range(self._budget.retries + 1):
-            try:
-                start = time.perf_counter()
-                resp = await self._client.request(method, url, timeout=self._budget.timeout, **kwargs)
-                gw_metrics.observe_worlds_proxy_latency((time.perf_counter() - start) * 1000)
-                return resp
-            except Exception:
-                if attempt == self._budget.retries:
-                    raise
-                await asyncio.sleep(backoff)
-                backoff *= 2
-        raise RuntimeError("unreachable")
->>>>>>> 34a101b0
 
     async def get_decide(self, world_id: str, headers: Optional[Dict[str, str]] = None) -> Any:
         entry = self._decision_cache.get(world_id)
