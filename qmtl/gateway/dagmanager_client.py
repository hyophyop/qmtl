from __future__ import annotations

import asyncio
import json
from typing import Dict


from ..proto import dagmanager_pb2, dagmanager_pb2_grpc
from ..common import AsyncCircuitBreaker
from qmtl.dagmanager.topic import (
    build_namespace,
    ensure_namespace,
    normalize_namespace,
    topic_namespace_enabled,
)
from . import metrics as gw_metrics


class DagManagerClient:
    """gRPC client for DAG Manager services using a persistent channel."""

    def __init__(self, target: str, *, breaker_max_failures: int = 3) -> None:
        self._target = target
        # Do not create or set a global event loop here; the ASGI runtime
        # guarantees a running loop when RPCs are awaited. Creating a loop
        # at import time leaks resources under pytest's unraisable warnings.
        self._created_loop = None
        # Lazily create channel/stubs on first use to avoid touching the
        # event loop at import time (prevents resource warnings under pytest).
        self._channel = None
        self._health_stub = None
        self._diff_stub = None
        self._tag_stub = None
        self._breaker = AsyncCircuitBreaker(
            max_failures=breaker_max_failures,
            on_open=lambda: (
                gw_metrics.dagclient_breaker_state.set(1),
                gw_metrics.dagclient_breaker_open_total.inc(),
            ),
            on_close=lambda: (
                gw_metrics.dagclient_breaker_state.set(0),
                gw_metrics.dagclient_breaker_failures.set(0),
            ),
            on_failure=lambda c: gw_metrics.dagclient_breaker_failures.set(c),
        )
        gw_metrics.dagclient_breaker_state.set(0)
        gw_metrics.dagclient_breaker_failures.set(0)

    def _ensure_channel(self) -> None:
        if self._channel is None:
            import grpc
            from opentelemetry.instrumentation.grpc import aio_client_interceptors

            try:
                self._channel = grpc.aio.insecure_channel(
                    self._target, interceptors=aio_client_interceptors()
                )
            except TypeError:
                self._channel = grpc.aio.insecure_channel(self._target)
            self._health_stub = dagmanager_pb2_grpc.HealthCheckStub(self._channel)
            self._diff_stub = dagmanager_pb2_grpc.DiffServiceStub(self._channel)
            self._tag_stub = dagmanager_pb2_grpc.TagQueryStub(self._channel)

    async def _wait_for_service(self, timeout: float = 5.0) -> None:
        """Poll the DAG Manager health endpoint until it reports ready.

        Raises
        ------
        RuntimeError
            If the service does not report healthy within ``timeout`` seconds.
        """
        self._ensure_channel()
        deadline = asyncio.get_running_loop().time() + timeout
        while True:
            try:
                reply = await self._health_stub.Status(
                    dagmanager_pb2.StatusRequest()
                )
                if reply.neo4j == "ok" and reply.state == "running":
                    return
            except Exception:
                pass
            if asyncio.get_running_loop().time() > deadline:
                raise RuntimeError("DAG Manager unavailable")
            await asyncio.sleep(0.5)

    async def close(self) -> None:
        """Close the underlying gRPC channel."""
        if self._channel is not None:
            await self._channel.close()
        if self._created_loop is not None:
            self._created_loop.close()

    @property
    def breaker(self) -> AsyncCircuitBreaker:
        """Return the circuit breaker instance."""
        return self._breaker

    async def status(self) -> bool:
        """Return ``True`` if the remote DAG Manager reports healthy status."""
        @self._breaker
        async def _call() -> bool:
            self._ensure_channel()
            reply = await self._health_stub.Status(dagmanager_pb2.StatusRequest())
            return reply.neo4j == "ok" and reply.state == "running"

        try:
            result = await _call()
            if result:
                self._breaker.reset()
            gw_metrics.dagclient_breaker_failures.set(self._breaker.failures)
            return result
        except Exception:
            return False

    def _infer_namespace(
        self, dag_json: str, world_id: str | None
    ) -> tuple[str | None, str | None]:
        namespace: str | None = None
        execution_domain: str | None = None
        try:
            data = json.loads(dag_json)
        except Exception:
            data = {}
        if isinstance(data, dict):
            meta = data.get("meta")
            if isinstance(meta, dict):
                namespace = normalize_namespace(meta.get("topic_namespace"))
                raw_domain = meta.get("execution_domain")
                if isinstance(raw_domain, str) and raw_domain.strip():
                    execution_domain = raw_domain.strip()
        if not namespace and world_id:
            namespace = build_namespace(world_id, execution_domain)
        return namespace, execution_domain

    async def diff(
        self,
        strategy_id: str,
        dag_json: str,
        *,
        world_id: str | None = None,
        execution_domain: str | None = None,
        as_of: str | None = None,
        partition: str | None = None,
        dataset_fingerprint: str | None = None,
    ) -> dagmanager_pb2.DiffChunk | None:
        """Call ``DiffService.Diff`` with retries and collect the stream."""

<<<<<<< HEAD
        Returns ``None`` when the request ultimately fails or the circuit is
        open."""
        request = dagmanager_pb2.DiffRequest(
            strategy_id=strategy_id,
            dag_json=dag_json,
            world_id=world_id or "",
            execution_domain=execution_domain or "",
            as_of=as_of or "",
            partition=partition or "",
            dataset_fingerprint=dataset_fingerprint or "",
        )
=======
        request = dagmanager_pb2.DiffRequest(strategy_id=strategy_id, dag_json=dag_json)
        namespace: str | None = None
        domain: str | None = None
        if topic_namespace_enabled():
            namespace, domain = self._infer_namespace(dag_json, world_id)
>>>>>>> f01fa503

        @self._breaker
        async def _call() -> dagmanager_pb2.DiffChunk:
            self._ensure_channel()
            retries = 5
            for attempt in range(retries):
                try:
                    queue_map: Dict[str, str] = {}
                    sentinel_id = ""
                    version = ""
                    buffer_nodes: list[dagmanager_pb2.BufferInstruction] = []
                    async for chunk in self._diff_stub.Diff(request):
                        queue_map.update(dict(chunk.queue_map))
                        sentinel_id = chunk.sentinel_id
                        if getattr(chunk, "version", ""):
                            version = chunk.version
                        buffer_nodes.extend(chunk.buffer_nodes)
                        await self._diff_stub.AckChunk(
                            dagmanager_pb2.ChunkAck(
                                sentinel_id=chunk.sentinel_id, chunk_id=0
                            )
                        )
                    result_chunk = dagmanager_pb2.DiffChunk(
                        queue_map=queue_map,
                        sentinel_id=sentinel_id,
                        buffer_nodes=buffer_nodes,
                        version=version,
                    )
                    if topic_namespace_enabled():
                        applied_namespace = namespace
                        if not applied_namespace and world_id:
                            applied_namespace = build_namespace(
                                world_id,
                                domain or "dryrun",
                            )
                        if applied_namespace:
                            result_chunk.queue_map.update(
                                {
                                    k: ensure_namespace(v, applied_namespace)
                                    for k, v in result_chunk.queue_map.items()
                                }
                            )
                    return result_chunk
                except Exception:
                    if attempt == retries - 1:
                        raise
                    await self._wait_for_service()
            raise RuntimeError("unreachable")

        try:
            result = await _call()
        except Exception:
            gw_metrics.dagclient_breaker_failures.set(self._breaker.failures)
            return None
        else:
            self._breaker.reset()
            gw_metrics.dagclient_breaker_failures.set(self._breaker.failures)
            return result

    async def get_queues_by_tag(
        self,
        tags: list[str],
        interval: int,
        match_mode: str = "any",
        world_id: str | None = None,
        execution_domain: str | None = None,
    ) -> list[dict[str, object]]:
        """Return queue descriptors matching ``tags`` and ``interval``.

        Parameters
        ----------
        tags:
            태그 이름 목록.
        interval:
            조회할 바 주기(초 단위).
        match_mode:
            ``"any"`` (기본값)일 때는 하나 이상의 태그가 일치하면 매칭하며,
            ``"all"`` 은 모든 태그가 존재하는 큐만 반환한다.

        This delegates to DAG Manager which is expected to expose a
        ``TagQuery`` RPC. Retries poll the service health between attempts
        similar to :meth:`diff`.
        """
        request = dagmanager_pb2.TagQueryRequest(
            tags=tags, interval=interval, match_mode=match_mode
        )

        namespace: str | None = None
        if topic_namespace_enabled() and world_id:
            namespace = build_namespace(world_id, execution_domain or "dryrun")

        @self._breaker
        async def _call() -> list[dict[str, object]]:
            self._ensure_channel()
            retries = 5
            for attempt in range(retries):
                try:
                    response = await self._tag_stub.GetQueues(request)
                    return [
                        {
                            "queue": ensure_namespace(q.queue, namespace),
                            "global": getattr(q, "global"),
                        }
                        for q in response.queues
                    ]
                except Exception:
                    if attempt == retries - 1:
                        raise
                    await self._wait_for_service()
            return []

        try:
            result = await _call()
        except Exception:
            gw_metrics.dagclient_breaker_failures.set(self._breaker.failures)
            return []
        else:
            self._breaker.reset()
            gw_metrics.dagclient_breaker_failures.set(self._breaker.failures)
            return result


__all__ = ["DagManagerClient"]<|MERGE_RESOLUTION|>--- conflicted
+++ resolved
@@ -144,27 +144,28 @@
         partition: str | None = None,
         dataset_fingerprint: str | None = None,
     ) -> dagmanager_pb2.DiffChunk | None:
-        """Call ``DiffService.Diff`` with retries and collect the stream."""
-
-<<<<<<< HEAD
+        """Call ``DiffService.Diff`` with retries and collect the stream.
+
         Returns ``None`` when the request ultimately fails or the circuit is
         open."""
+
+        namespace: str | None = None
+        domain: str | None = execution_domain
+        if topic_namespace_enabled():
+            inferred_ns, inferred_domain = self._infer_namespace(dag_json, world_id)
+            namespace = inferred_ns
+            if not domain and inferred_domain:
+                domain = inferred_domain
+
         request = dagmanager_pb2.DiffRequest(
             strategy_id=strategy_id,
             dag_json=dag_json,
             world_id=world_id or "",
-            execution_domain=execution_domain or "",
+            execution_domain=(domain or ""),
             as_of=as_of or "",
             partition=partition or "",
             dataset_fingerprint=dataset_fingerprint or "",
         )
-=======
-        request = dagmanager_pb2.DiffRequest(strategy_id=strategy_id, dag_json=dag_json)
-        namespace: str | None = None
-        domain: str | None = None
-        if topic_namespace_enabled():
-            namespace, domain = self._infer_namespace(dag_json, world_id)
->>>>>>> f01fa503
 
         @self._breaker
         async def _call() -> dagmanager_pb2.DiffChunk:
