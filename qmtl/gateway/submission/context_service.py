--- conflicted
+++ resolved
@@ -77,11 +77,7 @@
 
         decision_ctx: ComputeContext | None = None
         stale_decision = False
-<<<<<<< HEAD
-        decision_unavailable = False
-=======
         downgrade_missing_decision = False
->>>>>>> 6bbdd013
         if worlds and self._world_client is not None:
             world_id = worlds[0]
             try:
@@ -89,17 +85,13 @@
             except _WorldDecisionUnavailable as exc:
                 stale_decision = stale_decision or exc.stale
                 decision_ctx = None
-<<<<<<< HEAD
-                decision_unavailable = True
-=======
                 downgrade_missing_decision = True
->>>>>>> 6bbdd013
 
         if decision_ctx is not None:
             context = self._merge_contexts(decision_ctx, base_ctx)
             if stale_decision:
                 context = self._downgrade_stale(context)
-        elif downgrade_missing_decision:
+        elif downgrade_missing_decision and worlds:
             gw_metrics.record_worlds_stale_response()
             if not context.safe_mode:
                 context = self._downgrade_unavailable(context)
