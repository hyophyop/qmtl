from __future__ import annotations

import argparse
import asyncio
import json
import sys
import textwrap
from typing import Dict, Iterable, List, Mapping

from qmtl.foundation.config import find_config_file, load_config
from qmtl.foundation.config_validation import (
    ValidationIssue,
    validate_config_structure,
    validate_dagmanager_config,
    validate_gateway_config,
)

_STATUS_LABELS = {
    "ok": "OK",
    "warning": "WARN",
    "error": "ERROR",
}


def _build_help_parser() -> argparse.ArgumentParser:
    parser = argparse.ArgumentParser(prog="qmtl config", add_help=True)
    parser.description = textwrap.dedent(
        """
        Configuration utilities.

        Subcommands:
<<<<<<< HEAD
          validate  Check schema types plus service connectivity health checks.
          env       Environment variable helpers for Gateway and DAG Manager config.
=======
          validate  Check connectivity and readiness for Gateway and DAG Manager.
>>>>>>> 620d555f
        """
    ).strip()
    parser.add_argument(
        "cmd",
        nargs="?",
        choices=["validate"],
        help="Subcommand to run",
    )
    return parser


def _build_validate_parser() -> argparse.ArgumentParser:
    parser = argparse.ArgumentParser(prog="qmtl config validate")
    parser.add_argument(
        "--config",
        help="Path to configuration file (defaults to qmtl.yml in CWD)",
    )
    parser.add_argument(
        "--target",
        choices=["schema", "gateway", "dagmanager", "all"],
        default="all",
        help="Limit validation to a specific service",
    )
    parser.add_argument(
        "--offline",
        action="store_true",
        help="Skip network-dependent checks (assume services are offline)",
    )
    parser.add_argument(
        "--json",
        action="store_true",
        help="Emit validation report as JSON in addition to the table",
    )
    return parser


def _issues_to_json(results: Mapping[str, Mapping[str, ValidationIssue]]) -> Dict[str, object]:
    data: Dict[str, Dict[str, Dict[str, str]]] = {}
    overall = "ok"
    for target, checks in results.items():
        data[target] = {
            name: {"severity": issue.severity, "hint": issue.hint}
            for name, issue in checks.items()
        }
        if any(issue.severity == "error" for issue in checks.values()):
            overall = "error"
    return {"status": overall, "results": data}


def _format_checks(checks: Mapping[str, ValidationIssue]) -> Iterable[str]:
    if not checks:
        return ["  (no checks executed)"]
    width = max(len(name) for name in checks)
    for name, issue in checks.items():
        label = _STATUS_LABELS.get(issue.severity, issue.severity.upper())
        yield f"  {name.ljust(width)}  {label:<5}  {issue.hint}"


def _render_table(results: Mapping[str, Mapping[str, ValidationIssue]]) -> str:
    lines: List[str] = []
    for target, checks in results.items():
        lines.append(f"{target}:")
        lines.extend(_format_checks(checks))
        lines.append("")
    return "\n".join(lines).strip()


async def _execute_validate(args: argparse.Namespace) -> Mapping[str, Mapping[str, ValidationIssue]]:
    cfg_path = args.config or find_config_file()
    if not cfg_path:
        print("[qmtl] Configuration file not found. Specify --config.", file=sys.stderr)
        raise SystemExit(2)

    try:
        unified = load_config(cfg_path)
    except FileNotFoundError:
        print(f"[qmtl] Configuration file '{cfg_path}' does not exist.", file=sys.stderr)
        raise SystemExit(2)
    except Exception as exc:  # pragma: no cover - defensive catch
        print(f"[qmtl] Failed to load configuration: {exc}", file=sys.stderr)
        raise SystemExit(2) from exc

    results: Dict[str, Dict[str, ValidationIssue]] = {}

    if args.target in {"schema", "all"}:
        results["schema"] = validate_config_structure(unified)

    targets: List[str] = []
    if args.target in {"gateway", "all"}:
        targets.append("gateway")
    if args.target in {"dagmanager", "all"}:
        targets.append("dagmanager")

<<<<<<< HEAD
=======
    missing = [section for section in targets if section not in unified.present_sections]
    if missing:
        for section in missing:
            print(
                f"[qmtl] Configuration file '{cfg_path}' does not define the '{section}' section.",
                file=sys.stderr,
            )
        raise SystemExit(2)

    results: Dict[str, Dict[str, ValidationIssue]] = {}
>>>>>>> 620d555f
    if "gateway" in targets:
        results["gateway"] = await validate_gateway_config(unified.gateway, offline=args.offline)
    if "dagmanager" in targets:
        results["dagmanager"] = await validate_dagmanager_config(
            unified.dagmanager, offline=args.offline
        )

    table = _render_table(results)
    if table:
        print(table)
    if args.json:
        if table:
            print()
        print(json.dumps(_issues_to_json(results), indent=2, sort_keys=True))

    if any(issue.severity == "error" for checks in results.values() for issue in checks.values()):
        raise SystemExit(1)
    return results


def run(argv: List[str] | None = None) -> None:
    argv = list(argv) if argv is not None else []

    if not argv or argv[0] in {"-h", "--help"}:
        _build_help_parser().print_help()
        return

    cmd = argv[0]
    rest = argv[1:]

    if cmd == "validate":
        parser = _build_validate_parser()
        args = parser.parse_args(rest)
        asyncio.run(_execute_validate(args))
        return

    _build_help_parser().print_help()
    raise SystemExit(2)


if __name__ == "__main__":  # pragma: no cover - CLI entry
    run()<|MERGE_RESOLUTION|>--- conflicted
+++ resolved
@@ -29,12 +29,7 @@
         Configuration utilities.
 
         Subcommands:
-<<<<<<< HEAD
-          validate  Check schema types plus service connectivity health checks.
-          env       Environment variable helpers for Gateway and DAG Manager config.
-=======
           validate  Check connectivity and readiness for Gateway and DAG Manager.
->>>>>>> 620d555f
         """
     ).strip()
     parser.add_argument(
@@ -128,8 +123,6 @@
     if args.target in {"dagmanager", "all"}:
         targets.append("dagmanager")
 
-<<<<<<< HEAD
-=======
     missing = [section for section in targets if section not in unified.present_sections]
     if missing:
         for section in missing:
@@ -139,8 +132,6 @@
             )
         raise SystemExit(2)
 
-    results: Dict[str, Dict[str, ValidationIssue]] = {}
->>>>>>> 620d555f
     if "gateway" in targets:
         results["gateway"] = await validate_gateway_config(unified.gateway, offline=args.offline)
     if "dagmanager" in targets:
