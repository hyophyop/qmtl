--- conflicted
+++ resolved
@@ -18,15 +18,9 @@
 from opentelemetry.sdk.trace import TracerProvider
 from opentelemetry.sdk.trace.export import BatchSpanProcessor
 from opentelemetry.exporter.otlp.proto.http.trace_exporter import OTLPSpanExporter
-<<<<<<< HEAD
-try:
-    from opentelemetry.sdk.trace.export import ConsoleSpanExporter  # type: ignore
-except Exception:  # pragma: no cover
-=======
 try:  # Console exporter is optional; avoid when not explicitly requested
     from opentelemetry.sdk.trace.export import ConsoleSpanExporter  # type: ignore
 except Exception:  # pragma: no cover - optional dependency not present
->>>>>>> 575c8540
     ConsoleSpanExporter = None  # type: ignore
 
 _INITIALISED = False
@@ -52,10 +46,7 @@
         else:
             exporter = OTLPSpanExporter(endpoint=endpoint, insecure=True)
             provider.add_span_processor(BatchSpanProcessor(exporter))
-<<<<<<< HEAD
-=======
     # When no exporter configured, tracing remains enabled with a provider but nothing is exported.
->>>>>>> 575c8540
     trace.set_tracer_provider(provider)
     _INITIALISED = True
 
