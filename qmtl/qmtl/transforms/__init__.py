--- conflicted
+++ resolved
@@ -3,17 +3,13 @@
 from .rate_of_change import rate_of_change
 from .stochastic import stochastic
 from .angle import angle
-<<<<<<< HEAD
 from .execution_imbalance import execution_imbalance_node
+from .alpha_history import alpha_history_node
 
 __all__ = [
     "rate_of_change",
     "stochastic",
     "angle",
     "execution_imbalance_node",
-]
-=======
-from .alpha_history import alpha_history_node
-
-__all__ = ["rate_of_change", "stochastic", "angle", "alpha_history_node"]
->>>>>>> 61e863cf
+    "alpha_history_node"]
+]