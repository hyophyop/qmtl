from __future__ import annotations

import base64
import json
import asyncio
import time
from typing import Optional, Iterable, Any, Callable
import logging
import httpx

from opentelemetry import trace
from opentelemetry.propagate import inject

from qmtl.common.tracing import setup_tracing

logger = logging.getLogger(__name__)

setup_tracing("sdk")
tracer = trace.get_tracer(__name__)

from .strategy import Strategy
from .tagquery_manager import TagQueryManager
from qmtl.common import AsyncCircuitBreaker
from . import runtime, metrics as sdk_metrics

try:  # Optional aiokafka dependency
    from aiokafka import AIOKafkaConsumer  # type: ignore
except Exception:  # pragma: no cover - aiokafka not installed
    AIOKafkaConsumer = None  # type: ignore
try:  # Optional Ray dependency
    import ray  # type: ignore
except Exception:  # pragma: no cover - Ray not installed
    ray = None  # type: ignore


class Runner:
    """Execute strategies in various modes."""
    _ray_available = ray is not None
    _kafka_available = AIOKafkaConsumer is not None
    _gateway_cb: AsyncCircuitBreaker | None = None
<<<<<<< HEAD
    _kafka_producer: Any | None = None
    _alpha_perf_cb: Callable[[Any], None] | None = None
    _trade_order_http_url: str | None = None
    _trade_order_kafka_topic: str | None = None
    _trade_execution_service: Any | None = None
=======
    _trade_execution_service = None
    _kafka_producer = None
    _trade_order_http_url = None
    _trade_order_kafka_topic = None
>>>>>>> ae1c51e4

    # ------------------------------------------------------------------

    @classmethod
    def set_gateway_circuit_breaker(
        cls, cb: AsyncCircuitBreaker | None
    ) -> None:
        """Configure circuit breaker for Gateway communication."""
        cls._gateway_cb = cb

    @classmethod
    def set_kafka_producer(cls, producer: Any | None) -> None:
        """Configure Kafka producer used for publishing node outputs."""
        cls._kafka_producer = producer

    @classmethod
    def set_alpha_performance_callback(
        cls, cb: Callable[[Any], None] | None
    ) -> None:
        """Register callback for AlphaPerformanceNode results."""
        cls._alpha_perf_cb = cb

    @classmethod
    def set_trade_order_http_url(cls, url: str | None) -> None:
        """Configure HTTP endpoint for trade order publishing."""
        cls._trade_order_http_url = url

    @classmethod
    def set_trade_order_kafka_topic(cls, topic: str | None) -> None:
        """Configure Kafka topic for trade order publishing."""
        cls._trade_order_kafka_topic = topic

    @classmethod
    def set_trade_execution_service(cls, service: Any | None) -> None:
        """Register external service for executing trade orders."""
        cls._trade_execution_service = service

    @classmethod
    def _get_gateway_circuit_breaker(cls) -> AsyncCircuitBreaker:
        if cls._gateway_cb is None:
            cls._gateway_cb = AsyncCircuitBreaker(max_failures=3)
        return cls._gateway_cb

    # ------------------------------------------------------------------

    @staticmethod
    def _execute_compute_fn(fn, cache_view) -> None:
        """Run ``fn`` using Ray when available."""
        if Runner._ray_available and not runtime.NO_RAY and ray is not None:
            if not ray.is_initialized():  # type: ignore[attr-defined]
                ray.init(ignore_reinit_error=True)  # type: ignore[attr-defined]
            ray.remote(fn).remote(cache_view)  # type: ignore[attr-defined]
        else:
            fn(cache_view)

    @staticmethod
    async def _post_gateway_async(
        *,
        gateway_url: str,
        dag: dict,
        meta: Optional[dict],
        run_type: str,
        circuit_breaker: AsyncCircuitBreaker | None = None,
    ) -> dict:
        url = gateway_url.rstrip("/") + "/strategies"
        from qmtl.common import crc32_of_list

        payload = {
            "dag_json": base64.b64encode(json.dumps(dag).encode()).decode(),
            "meta": meta,
            "run_type": run_type,
            "node_ids_crc32": crc32_of_list(n["node_id"] for n in dag.get("nodes", [])),
        }
        if circuit_breaker is None:
            circuit_breaker = Runner._get_gateway_circuit_breaker()
        headers: dict[str, str] = {}
        inject(headers)
        try:
            client = httpx.AsyncClient(headers=headers)
        except TypeError:
            client = httpx.AsyncClient()
        try:
            client.headers.update(headers)  # type: ignore[attr-defined]
        except Exception:
            pass
        async with client:
            post_fn = client.post
            if circuit_breaker is not None:
                post_fn = circuit_breaker(post_fn)
            try:
                resp = await post_fn(url, json=payload)
            except Exception as exc:
                return {"error": str(exc)}
        if resp.status_code == 202:
            if circuit_breaker is not None:
                circuit_breaker.reset()
            return resp.json().get("queue_map", {})
        if resp.status_code == 409:
            return {"error": "duplicate strategy"}
        if resp.status_code == 422:
            return {"error": "invalid strategy payload"}
        return {"error": f"gateway error {resp.status_code}"}

    @staticmethod
    def _prepare(strategy_cls: type[Strategy]) -> Strategy:
        strategy = strategy_cls()
        strategy.setup()
        return strategy

    @staticmethod
    def _apply_queue_map(strategy: Strategy, queue_map: dict[str, str | list[str]]) -> None:
        from .node import TagQueryNode

        for node in strategy.nodes:
            mapping = queue_map.get(node.node_id)
            old_execute = node.execute
            if isinstance(node, TagQueryNode):
                if isinstance(mapping, list):
                    node.upstreams = list(mapping)
                    node.execute = bool(mapping)
                else:
                    node.upstreams = []
                    node.execute = False
            else:
                if mapping:
                    node.execute = False
                    node.kafka_topic = mapping  # type: ignore[assignment]
                else:
                    node.execute = True
                    node.kafka_topic = None

            if node.execute != old_execute:
                logger.debug(
                    "execute changed for %s: %s -> %s (mapping=%s)",
                    node.node_id,
                    old_execute,
                    node.execute,
                    mapping,
                )

    @staticmethod
    def _init_tag_manager(strategy: Strategy, gateway_url: str | None) -> TagQueryManager:
        from .node import TagQueryNode

        manager = TagQueryManager(gateway_url)
        for n in strategy.nodes:
            if isinstance(n, TagQueryNode):
                manager.register(n)
        setattr(strategy, "tag_query_manager", manager)
        return manager

    @staticmethod
    async def _load_history(
        strategy: Strategy, start: int | None = None, end: int | None = None
    ) -> None:
        """Load history for all StreamInput nodes."""
        from .node import StreamInput

        if start is None or end is None:
            return

        tasks = [
            asyncio.create_task(n.load_history(start, end))
            for n in strategy.nodes
            if isinstance(n, StreamInput)
        ]
        if tasks:
            await asyncio.gather(*tasks)

    # ------------------------------------------------------------------
    @staticmethod
    def _missing_ranges(
        coverage: Iterable[tuple[int, int]], start: int, end: int, interval: int
    ) -> list[tuple[int, int]]:
        """Return timestamp gaps in ``[start, end]``."""
        ranges = sorted([tuple(r) for r in coverage])
        merged: list[tuple[int, int]] = []
        for s, e in ranges:
            if not merged:
                merged.append((s, e))
                continue
            ls, le = merged[-1]
            if s <= le + interval:
                merged[-1] = (ls, max(le, e))
            else:
                merged.append((s, e))

        gaps: list[tuple[int, int]] = []
        cur = start
        for s, e in merged:
            if e < start:
                continue
            if s > end:
                break
            if s > cur:
                gaps.append((cur, min(s - interval, end)))
            cur = max(cur, e + interval)
            if cur > end:
                break
        if cur <= end:
            gaps.append((cur, end))
        return [g for g in gaps if g[0] <= g[1]]

    @staticmethod
    async def _ensure_node_history(
        node,
        start: int,
        end: int,
        *,
        stop_on_ready: bool = False,
    ) -> None:
        """Ensure history coverage for a single ``StreamInput`` node."""
        if node.interval is None or start is None or end is None:
            return
        provider = getattr(node, "history_provider", None)
        if provider is None:
            await node.load_history(start, end)
            return

        while node.pre_warmup:
            cov = await provider.coverage(
                node_id=node.node_id, interval=node.interval
            )
            missing = Runner._missing_ranges(cov, start, end, node.interval)
            if not missing:
                await node.load_history(start, end)
                return
            for s, e in missing:
                await provider.fill_missing(
                    s, e, node_id=node.node_id, interval=node.interval
                )
                if stop_on_ready and not node.pre_warmup:
                    return

    @staticmethod
    async def _ensure_history(
        strategy: Strategy,
        start: int | None = None,
        end: int | None = None,
        *,
        stop_on_ready: bool = False,
    ) -> None:
        """Ensure history coverage for all ``StreamInput`` nodes."""
        from .node import StreamInput

        tasks = []
        now = int(time.time())
        for n in strategy.nodes:
            if not isinstance(n, StreamInput):
                continue
            if start is None or end is None:
                if n.interval is None or n.period is None:
                    continue
                rng_end = now - (now % n.interval)
                rng_start = rng_end - n.interval * n.period + n.interval
            else:
                rng_start = start
                rng_end = end
            task = asyncio.create_task(
                Runner._ensure_node_history(
                    n, rng_start, rng_end, stop_on_ready=stop_on_ready
                )
            )
            tasks.append(task)
        if tasks:
            await asyncio.gather(*tasks)

    # ------------------------------------------------------------------
    @staticmethod
    def feed_queue_data(
        node,
        queue_id: str,
        interval: int,
        timestamp: int,
        payload,
        *,
        on_missing: str = "skip",
    ):
        """Insert queue data into ``node`` and trigger its ``compute_fn``.

        Returns the compute function result when executed locally. ``None`` is
        returned if the node did not run or Ray was used for execution.
        """
        ready = node.feed(
            queue_id,
            interval,
            timestamp,
            payload,
            on_missing=on_missing,
        )

        result = None
        if ready and node.execute and node.compute_fn:
            start = time.perf_counter()
            try:
                with tracer.start_as_current_span(
                    "node.process", attributes={"node.id": node.node_id}
                ):
                    if Runner._ray_available and ray is not None:
                        Runner._execute_compute_fn(node.compute_fn, node.cache.view())
                    else:
                        result = node.compute_fn(node.cache.view())
                        # Postprocess the result
                        Runner._postprocess_result(node, result)
            except Exception:
                sdk_metrics.observe_node_process_failure(node.node_id)
                raise
            finally:
                duration_ms = (time.perf_counter() - start) * 1000
                sdk_metrics.observe_node_process(node.node_id, duration_ms)
        if result is not None:
            node.cache.append(node.node_id, interval, timestamp, result)
        Runner._postprocess_result(node, result)
        return result

    @staticmethod
    def _postprocess_result(node, result: Any) -> None:
        cls_name = node.__class__.__name__
        if cls_name == "AlphaPerformanceNode":
            Runner._handle_alpha_performance(result)
        elif cls_name == "TradeOrderPublisherNode" and result:
            Runner._handle_trade_order(result)
        else:
            Runner._publish_result(result)

    @staticmethod
    def _handle_alpha_performance(result: Any) -> None:
        logger.info("alpha performance result: %s", result)
        if isinstance(result, dict):
            sdk_metrics.observe_alpha_performance(result)
        cb = Runner._alpha_perf_cb
        if cb:
            try:
                cb(result)
            except Exception:
                logger.exception("alpha performance callback failed")

    @staticmethod
    def _handle_trade_order(order: Any) -> None:
        service = Runner._trade_execution_service
        if service:
            try:
                service.post_order(order)
            except Exception:
                logger.exception("trade execution service failed")
            return
        url = Runner._trade_order_http_url
        if url:
            try:
                httpx.post(url, json=order)
            except Exception:
                logger.exception("failed to post trade order to %s", url)
        topic = Runner._trade_order_kafka_topic
        if topic:
            Runner._publish_result((topic, order))

    @staticmethod
    def _publish_result(result: Any) -> None:
        """Publish ``result`` to Kafka when configured."""
        producer = Runner._kafka_producer
        if producer is None:
            return
        topic: Any | None = None
        payload: Any | None = None
        if isinstance(result, tuple) and len(result) == 2:
            topic, payload = result
        elif isinstance(result, dict):
            topic = result.get("topic")
            payload = result.get("payload")
        if topic is None:
            return
        try:
            if hasattr(producer, "send"):
                producer.send(topic, payload)
            elif hasattr(producer, "produce"):
                producer.produce(topic, payload)
        except Exception:
            logger.exception("failed to publish to Kafka topic %s", topic)

    # ------------------------------------------------------------------
    @staticmethod
    async def _consume_node(
        node,
        *,
        bootstrap_servers: str,
        stop_event: asyncio.Event,
    ) -> None:
        """Consume Kafka messages for ``node`` and feed them into the cache."""
        if not Runner._kafka_available:
            raise RuntimeError("aiokafka not available")
        consumer = AIOKafkaConsumer(
            node.kafka_topic,
            bootstrap_servers=bootstrap_servers,
            enable_auto_commit=True,
        )
        await consumer.start()
        try:
            async for msg in consumer:
                try:
                    payload = json.loads(msg.value)
                except Exception:
                    payload = msg.value
                ts = int(msg.timestamp / 1000)
                Runner.feed_queue_data(
                    node,
                    node.kafka_topic,
                    node.interval,
                    ts,
                    payload,
                )
                if stop_event.is_set():
                    break
        finally:
            await consumer.stop()

    @staticmethod
    def spawn_consumer_tasks(
        strategy: Strategy,
        *,
        bootstrap_servers: str,
        stop_event: asyncio.Event,
    ) -> list[asyncio.Task]:
        """Spawn Kafka consumer tasks for nodes with a ``kafka_topic``."""
        tasks = []
        for n in strategy.nodes:
            if n.kafka_topic:
                tasks.append(
                    asyncio.create_task(
                        Runner._consume_node(
                            n,
                            bootstrap_servers=bootstrap_servers,
                            stop_event=stop_event,
                        )
                    )
                )
        return tasks

    # ------------------------------------------------------------------
    @staticmethod
    def _collect_history_events(
        strategy: Strategy, start: int | None, end: int | None
    ) -> list[tuple[int, any, any]]:
        """Gather cached history items for all ``StreamInput`` nodes."""
        from .node import StreamInput

        events: list[tuple[int, any, any]] = []
        for node in strategy.nodes:
            if not isinstance(node, StreamInput):
                continue
            snapshot = node.cache._snapshot().get(node.node_id, {})
            items = snapshot.get(node.interval, []) if node.interval is not None else []
            for ts, payload in items:
                if start is not None and ts < start:
                    continue
                if end is not None and ts > end:
                    continue
                events.append((ts, node, payload))
        events.sort(key=lambda e: e[0])
        return events

    @staticmethod
    def run_pipeline(strategy: Strategy) -> None:
        """Execute a :class:`Pipeline` using cached history from ``strategy``."""
        from qmtl import Pipeline

        pipeline = Pipeline(strategy.nodes)
        events = Runner._collect_history_events(strategy, None, None)
        for ts, node, payload in events:
            pipeline.feed(node, ts, payload)

    @staticmethod
    def _maybe_int(value) -> int | None:
        try:
            return int(value)
        except Exception:
            return None

    @staticmethod
    async def _replay_history(
        strategy: Strategy,
        start: int | None,
        end: int | None,
        *,
        on_missing: str = "skip",
    ) -> None:
        """Replay cached history through a :class:`Pipeline`."""
        from .node import StreamInput
        from qmtl import Pipeline

        pipeline = Pipeline(strategy.nodes)

        async def collect(node: StreamInput) -> list[tuple[int, StreamInput, any]]:
            items = node.cache.get_slice(node.node_id, node.interval, count=node.period)
            return [
                (ts, node, payload)
                for ts, payload in items
                if (start is None or ts >= start) and (end is None or ts <= end)
            ]

        tasks = [
            asyncio.create_task(collect(n))
            for n in strategy.nodes
            if isinstance(n, StreamInput) and n.interval is not None
        ]

        events: list[tuple[int, StreamInput, any]] = []
        if tasks:
            results = await asyncio.gather(*tasks)
            for res in results:
                events.extend(res)

        events.sort(key=lambda e: e[0])

        for ts, node, payload in events:
            pipeline.feed(node, ts, payload, on_missing=on_missing)

    @staticmethod
    def _replay_history_events(
        strategy: Strategy,
        events: list[tuple[int, any, any]],
        *,
        on_missing: str = "skip",
    ) -> None:
        """Feed cached history to dependent nodes in timestamp order."""
        for ts, src, payload in events:
            for node in strategy.nodes:
                if src in node.inputs:
                    Runner.feed_queue_data(
                        node,
                        src.node_id,
                        src.interval,
                        ts,
                        payload,
                        on_missing=on_missing,
                    )

    @staticmethod
    async def backtest_async(
        strategy_cls: type[Strategy],
        *,
        start_time=None,
        end_time=None,
        on_missing="skip",
        gateway_url: str | None = None,
        meta: Optional[dict] = None,
        validate_data: bool = False,
        validation_config: Optional[dict] = None,
    ) -> Strategy:
        """Run strategy in backtest mode. Requires ``gateway_url``."""
        if start_time is None or end_time is None:
            raise ValueError("start_time and end_time are required")
        strategy = Runner._prepare(strategy_cls)
        manager = Runner._init_tag_manager(strategy, gateway_url)
        logger.info(
            f"[BACKTEST] {strategy_cls.__name__} from {start_time} to {end_time} on_missing={on_missing}"
        )
        dag = strategy.serialize()
        logger.info("Sending DAG to service: %s", [n["node_id"] for n in dag["nodes"]])
        if not gateway_url:
            raise RuntimeError("gateway_url is required for backtest mode")

        queue_map = await Runner._post_gateway_async(
            gateway_url=gateway_url,
            dag=dag,
            meta=meta,
            run_type="backtest",
            circuit_breaker=Runner._get_gateway_circuit_breaker(),
        )
        if isinstance(queue_map, dict) and "error" in queue_map:
            raise RuntimeError(queue_map["error"])

        Runner._apply_queue_map(strategy, queue_map)
        await manager.resolve_tags(offline=False)
        await Runner._ensure_history(strategy, start_time, end_time)
        
        # Enhanced data validation before replay
        if validate_data:
            from .backtest_validation import validate_backtest_data
            logger.info("Validating backtest data quality...")
            validation_reports = validate_backtest_data(
                strategy, 
                validation_config=validation_config
            )
            logger.info(f"Data validation completed for {len(validation_reports)} nodes")
        
        start = Runner._maybe_int(start_time)
        end = Runner._maybe_int(end_time)
        await Runner._replay_history(strategy, start, end, on_missing=on_missing)
        return strategy

    @staticmethod
    def backtest(
        strategy_cls: type[Strategy],
        *,
        start_time=None,
        end_time=None,
        on_missing="skip",
        gateway_url: str | None = None,
        meta: Optional[dict] = None,
        validate_data: bool = False,
        validation_config: Optional[dict] = None,
    ) -> Strategy:
        return asyncio.run(
            Runner.backtest_async(
                strategy_cls,
                start_time=start_time,
                end_time=end_time,
                on_missing=on_missing,
                gateway_url=gateway_url,
                meta=meta,
                validate_data=validate_data,
                validation_config=validation_config,
            )
        )

    @staticmethod
    async def dryrun_async(
        strategy_cls: type[Strategy],
        *,
        gateway_url: str | None = None,
        meta: Optional[dict] = None,
        offline: bool = False,
    ) -> Strategy:
        """Run strategy in dry-run (paper trading) mode. Requires ``gateway_url``."""
        strategy = Runner._prepare(strategy_cls)
        manager = Runner._init_tag_manager(strategy, gateway_url)
        logger.info(f"[DRYRUN] {strategy_cls.__name__} starting")
        dag = strategy.serialize()
        logger.info("Sending DAG to service: %s", [n["node_id"] for n in dag["nodes"]])

        if not gateway_url:
            raise RuntimeError("gateway_url is required for dry-run mode")

        queue_map = await Runner._post_gateway_async(
            gateway_url=gateway_url,
            dag=dag,
            meta=meta,
            run_type="dry-run",
            circuit_breaker=Runner._get_gateway_circuit_breaker(),
        )
        if isinstance(queue_map, dict) and "error" in queue_map:
            raise RuntimeError(queue_map["error"])

        Runner._apply_queue_map(strategy, queue_map)
        offline_mode = offline or not Runner._kafka_available
        await manager.resolve_tags(offline=offline_mode)
        await Runner._ensure_history(strategy, None, None, stop_on_ready=True)
        if offline_mode:
            Runner.run_pipeline(strategy)
        # Placeholder for dry-run logic when Kafka available
        return strategy

    def dryrun(
        strategy_cls: type[Strategy],
        *,
        gateway_url: str | None = None,
        meta: Optional[dict] = None,
        offline: bool = False,
    ) -> Strategy:
        return asyncio.run(
            Runner.dryrun_async(
                strategy_cls,
                gateway_url=gateway_url,
                meta=meta,
                offline=offline,
            )
        )

    @staticmethod
    async def live_async(
        strategy_cls: type[Strategy],
        *,
        gateway_url: str | None = None,
        meta: Optional[dict] = None,
        offline: bool = False,
    ) -> Strategy:
        """Run strategy in live trading mode. Requires ``gateway_url``."""
        strategy = Runner._prepare(strategy_cls)
        manager = Runner._init_tag_manager(strategy, gateway_url)
        logger.info(f"[LIVE] {strategy_cls.__name__} starting")
        dag = strategy.serialize()
        logger.info("Sending DAG to service: %s", [n["node_id"] for n in dag["nodes"]])

        if not gateway_url:
            raise RuntimeError("gateway_url is required for live mode")

        queue_map = await Runner._post_gateway_async(
            gateway_url=gateway_url,
            dag=dag,
            meta=meta,
            run_type="live",
            circuit_breaker=Runner._get_gateway_circuit_breaker(),
        )
        if isinstance(queue_map, dict) and "error" in queue_map:
            raise RuntimeError(queue_map["error"])

        Runner._apply_queue_map(strategy, queue_map)
        offline_mode = offline or not Runner._kafka_available
        await manager.resolve_tags(offline=offline_mode)
        await Runner._ensure_history(strategy, None, None, stop_on_ready=True)
        if offline_mode:
            Runner.run_pipeline(strategy)
        else:
            await manager.start()

        # Placeholder for live trading logic
        return strategy

    @staticmethod
    def live(
        strategy_cls: type[Strategy],
        *,
        gateway_url: str | None = None,
        meta: Optional[dict] = None,
        offline: bool = False,
    ) -> Strategy:
        return asyncio.run(
            Runner.live_async(
                strategy_cls,
                gateway_url=gateway_url,
                meta=meta,
                offline=offline,
            )
        )

    @staticmethod
    def offline(strategy_cls: type[Strategy]) -> Strategy:
        """Execute ``strategy_cls`` locally without Gateway interaction."""
        return asyncio.run(Runner.offline_async(strategy_cls))

    @staticmethod
    async def offline_async(strategy_cls: type[Strategy]) -> Strategy:
        strategy = Runner._prepare(strategy_cls)
        manager = Runner._init_tag_manager(strategy, None)
        logger.info(f"[OFFLINE] {strategy_cls.__name__} starting")
        Runner._apply_queue_map(strategy, {})
        await manager.resolve_tags(offline=True)
        await Runner._load_history(strategy, None, None)
        await Runner._replay_history(strategy, None, None)
        return strategy

    # ------------------------------------------------------------------
    # Trade execution and postprocessing methods
    # ------------------------------------------------------------------

    @classmethod
    def set_trade_execution_service(cls, service) -> None:
        """Set the trade execution service."""
        cls._trade_execution_service = service

    @classmethod
    def set_kafka_producer(cls, producer) -> None:
        """Set the Kafka producer for trade orders."""
        cls._kafka_producer = producer

    @classmethod
    def set_trade_order_http_url(cls, url: str | None) -> None:
        """Set HTTP URL for trade order submission."""
        cls._trade_order_http_url = url

    @classmethod
    def set_trade_order_kafka_topic(cls, topic: str | None) -> None:
        """Set Kafka topic for trade order submission."""
        cls._trade_order_kafka_topic = topic

    @staticmethod
    def _handle_alpha_performance(result: dict) -> None:
        """Handle alpha performance metrics."""
        from . import metrics as sdk_metrics
        
        if isinstance(result, dict):
            if "sharpe" in result:
                sdk_metrics.alpha_sharpe.set(result["sharpe"])
                sdk_metrics.alpha_sharpe._val = result["sharpe"]  # type: ignore[attr-defined]
            if "max_drawdown" in result:
                sdk_metrics.alpha_max_drawdown.set(result["max_drawdown"])
                sdk_metrics.alpha_max_drawdown._val = result["max_drawdown"]  # type: ignore[attr-defined]

    @staticmethod
    def _handle_trade_order(order: dict) -> None:
        """Handle trade order submission via HTTP and/or Kafka."""
        # Submit via trade execution service if available
        if Runner._trade_execution_service is not None:
            Runner._trade_execution_service.post_order(order)
            return
            
        # Submit via HTTP if URL is configured
        if Runner._trade_order_http_url is not None:
            httpx.post(Runner._trade_order_http_url, json=order)
            
        # Submit via Kafka if producer and topic are configured
        if (Runner._kafka_producer is not None and 
            Runner._trade_order_kafka_topic is not None):
            Runner._kafka_producer.send(Runner._trade_order_kafka_topic, order)

    @staticmethod
    def _postprocess_result(node, result) -> None:
        """Postprocess computation results from nodes."""
        if result is None:
            return
            
        # Handle different node types
        node_class_name = node.__class__.__name__
        
        # Check if this is an alpha performance node
        if 'AlphaPerformance' in node_class_name:
            Runner._handle_alpha_performance(result)
            
        # Check if this is a trade order publisher node  
        if 'TradeOrderPublisher' in node_class_name:
            Runner._handle_trade_order(result)<|MERGE_RESOLUTION|>--- conflicted
+++ resolved
@@ -38,18 +38,11 @@
     _ray_available = ray is not None
     _kafka_available = AIOKafkaConsumer is not None
     _gateway_cb: AsyncCircuitBreaker | None = None
-<<<<<<< HEAD
     _kafka_producer: Any | None = None
     _alpha_perf_cb: Callable[[Any], None] | None = None
     _trade_order_http_url: str | None = None
     _trade_order_kafka_topic: str | None = None
     _trade_execution_service: Any | None = None
-=======
-    _trade_execution_service = None
-    _kafka_producer = None
-    _trade_order_http_url = None
-    _trade_order_kafka_topic = None
->>>>>>> ae1c51e4
 
     # ------------------------------------------------------------------
 
