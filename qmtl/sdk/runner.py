--- conflicted
+++ resolved
@@ -142,11 +142,8 @@
         if provider is None:
             await node.load_history(start, end)
             return
-<<<<<<< HEAD
         # Guard against infinite warm-up if provider never clears pre_warmup
         deadline = time.monotonic() + 60.0
-=======
->>>>>>> 19de4e13
         while node.pre_warmup:
             cov = await provider.coverage(
                 node_id=node.node_id, interval=node.interval
@@ -161,20 +158,17 @@
                 )
                 if stop_on_ready and not node.pre_warmup:
                     return
-<<<<<<< HEAD
             if time.monotonic() > deadline:
                 logger.warning(
                     "history warm-up timed out for %s; proceeding with available data",
                     getattr(node, "node_id", "<unknown>")
                 )
                 break
-=======
             if stop_on_ready:
                 # Avoid infinite loops when history providers fail to warm up
                 break
         if node.pre_warmup:
             await node.load_history(start, end)
->>>>>>> 19de4e13
 
     @staticmethod
     async def _ensure_history(
