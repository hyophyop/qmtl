--- conflicted
+++ resolved
@@ -22,16 +22,6 @@
     run_p.add_argument("--world-id", required=True)
     run_p.add_argument("--gateway-url", required=True, help="Gateway base URL")
     run_p.add_argument("--no-ray", action="store_true", help="Disable Ray-based features")
-<<<<<<< HEAD
-    run_p.add_argument("--history-start", dest="history_start", help="Explicit history start (test/deterministic runs)")
-    run_p.add_argument("--history-end", dest="history_end", help="Explicit history end (test/deterministic runs)")
-    run_p.add_argument(
-        "--fail-on-history-gap",
-        action="store_true",
-        help="Raise error if history gaps remain after warm-up",
-    )
-=======
->>>>>>> bd8ad5f9
 
     off_p = sub.add_parser("offline", help="Run locally without Gateway/WS")
     off_p.add_argument("strategy", help="Import path as module:Class")
