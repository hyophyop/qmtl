---
title: "QMTL 고급 아키텍처 및 시스템 구현 계획서"
tags:
  - architecture
  - design
author: "QMTL Team"
last_modified: 2025-09-22
---

{{ nav_links() }}

# QMTL 고급 아키텍처 및 시스템 구현 계획서

## 관련 문서
- [Architecture Overview](README.md)
- [Gateway](gateway.md)
- [DAG Manager](dag-manager.md)
- [Lean Brokerage Model](lean_brokerage_model.md)
- [WorldService](worldservice.md)
- [ControlBus](controlbus.md)
- [Exchange Node Sets](exchange_node_sets.md)

!!! tip "빠른 시작: 검증 → 환경 → 기동"
    운영용 YAML을 작성했다면 `uv run qmtl config validate --config <파일> --offline`
    으로 구조를 확인하고, `uv run qmtl config env export --config <파일> > .env.qmtl`
    후 `source .env.qmtl` + `export QMTL_CONFIG_FILE=<파일>` 을 실행하라. 그러면
    `qmtl service gateway` / `qmtl service dagmanager server` 가 동일한 설정으로
    부팅되며, 누락된 섹션이 있을 때 `QMTL_CONFIG_EXPORT` 메타데이터와 함께 경고가
    출력된다.

---

## 0. 개요: 이론적 동기와 시스템화의 목적

QMTL은 전략 기반 데이터 흐름 처리 시스템으로, 복잡한 계산 DAG(Directed Acyclic Graph)를 효율적으로 실행하고, 반복적 계산을 피하면서 재사용 가능한 컴퓨팅 자원을 최대한 활용하는 것을 주요 목표로 한다. 특히 DAG의 구성요소를 연산 단위로 분해하고 이를 전역적으로 식별·재활용할 수 있도록 함으로써, 유사하거나 동일한 전략 간에 불필요한 계산 자원 낭비를 최소화할 수 있다. 예를 들어 A 전략과 B 전략이 공통적으로 사용하는 가격 신호 처리 노드가 있다면, 해당 노드는 한 번만 실행되고 그 결과는 두 전략에서 모두 참조할 수 있게 된다. 이는 고빈도 실행 환경 또는 다중 전략 포트폴리오 환경에서 시간 복잡도와 메모리 사용량을 획기적으로 줄이는 데 기여한다.

본 문서는 이러한 구조적 재사용성을 달성하기 위한 QMTL 아키텍처의 설계 철학, 계층 구조 정의, 컴포넌트 간의 통신 프로토콜, 상태 복원 메커니즘, 큐 오케스트레이션에 필요한 결정론적 조건들을 이론적·실무적 관점에서 조망하며, 전체 시스템 구현을 위한 종합적 로드맵을 제시한다.

---

## 1. 시스템 구성: 계층 간 상호작용과 처리 흐름

```mermaid
graph LR
  subgraph Client
    SDK[SDK / Runner]
  end
  subgraph Edge
    GW[Gateway]
  end
  subgraph Core
    WS[WorldService (SSOT Worlds)]
    DM[DAG Manager (SSOT Graph)]
    CB[(ControlBus — internal)]
    GDB[(Graph DB)]
    KQ[(Kafka/Redpanda)]
  end

  SDK -- HTTP submit/queues/worlds --> GW
  GW -- proxy --> WS
  GW -- proxy --> DM
  DM --> GDB
  DM --> KQ
  WS -- publish --> CB
    DM -- publish --> CB
    GW -- subscribe --> CB
    GW -- WS (opaque) --> SDK
```

1. **SDK**는 전략을 DAG로 직렬화하고 Gateway에 제출/질의한다. 실행 중에는 Gateway의 WS로부터 불투명(ControlBus 기반) 이벤트 스트림을 전달받아 활성/큐 변경을 반영한다.
2. **Gateway**는 외부 단일 접점으로서 WorldService/DAG Manager를 프록시하고, 캐시/서킷/관측을 담당한다. 또한 ControlBus를 구독하여 SDK로 이벤트를 재전송한다.
3. **WorldService**는 월드/정책/결정/활성의 SSOT이며, 결정·활성 업데이트를 ControlBus에 발행한다.
4. **DAG Manager**는 그래프/노드/큐의 SSOT이며, Diff와 큐 오케스트레이션을 수행하고 QueueUpdated 이벤트를 ControlBus에 발행한다.
5. **SDK**는 반환된 큐 매핑에 따라 로컬에서 필요한 노드만 실행하며, 활성 게이트(OrderGateNode)로 주문 발동을 제어한다.

이 구조는 DAG의 구성요소 단위 재사용을 통해 시간복잡도와 자원 소비를 최소화하며, DAG 전체가 아닌 부분 연산 재활용을 통해 글로벌 최적화를 달성한다.

### 1.1 노드 계열 개요: 리스크 · 타이밍 · 실행 · 오더 퍼블리싱

아래 다이어그램은 최신 노드군의 역할과 실행 시퀀스를 요약한다. 리스크/타이밍 게이트는 실행 전단에서 신호를 억제하거나 지연하며, 실행/퍼블리싱 단계는 브로커리지 모델·커밋 로그를 통해 주문을 기록·전달한다.

```mermaid
flowchart LR
    subgraph Inputs
        D1[StreamInput/Features]
    end
    subgraph Pre‑Trade Controls
        R[RiskControlNode\n(portfolio/position limits)]
        T[TimingGateNode\n(session/time rules)]
    end
    subgraph Execution Layer
        X[ExecutionNode\n(order type, TIF, slippage/fees)]
        P[OrderPublishNode\n(commit‑log / gateway proxy)]
    end

    D1 --> R --> T --> X --> P
```

참고 문서
- 운영 가이드: [리스크 관리](../operations/risk_management.md), [타이밍 컨트롤](../operations/timing_controls.md)
- 레퍼런스: [Brokerage API (실행/슬리피지/수수료)](../reference/api/brokerage.md), [Commit‑Log 설계](../reference/commit_log.md), [World/Activation API](../reference/api_world.md), [Order & Fill Event Schemas](../reference/api/order_events.md)

### 1.2 시퀀스: SDK/Runner ↔ Gateway ↔ DAG Manager ↔ WorldService

SDK/Runner가 전략을 제출하고, Gateway가 DAG Manager/WorldService를 중개하며, ControlBus 이벤트를 통해 활성/큐 변경이 실시간 반영되는 전체 플로우를 도식화한다.

```mermaid
sequenceDiagram
    participant SDK as SDK/Runner
    participant GW as Gateway
    participant DM as DAG Manager
    participant WS as WorldService
    participant CB as ControlBus

    SDK->>GW: POST /strategies (DAG submit)
    GW->>DM: Diff + Topic Plan
    DM-->>GW: queue_map + VersionSentinel
    GW-->>SDK: 202 Ack + queue_map
    SDK->>SDK: Execute nodes (RiskControl/TimingGate/Execution)
    SDK-->>GW: OrderPublish (optional, live)
    GW->>WS: Worlds proxy (activation/query)
    WS-->>CB: ActivationUpdated
    DM-->>CB: QueueUpdated
    CB-->>GW: events (activation/queues)
    GW-->>SDK: WS stream relay
```

관련 구현·사양은 아래 문서를 참고한다: [Gateway 사양](gateway.md), [DAG Manager 사양](dag-manager.md), [WorldService](worldservice.md). 운영·사용 관점의 예시는 [operations/](../operations/README.md) 및 [reference/](../reference/README.md) 하위 문서에 정리되어 있다.

### 1.3 Execution Domains & Isolation (new)

- Domains: `backtest | dryrun | live | shadow`. ExecutionDomain은 WorldService가 소유·결정하는 1급 개념이며, 게이팅과 프로모션은 2‑Phase Apply(Freeze/Drain → Switch → Unfreeze)로 백엔드에서 구동한다. SDK/Runner는 도메인을 “선택”하지 않으며, 오직 월드 결정의 결과를 반영한다.
- NodeID vs ComputeKey: NodeID는 전역·월드무관 식별자다. 실행/캐시 격리를 위해 DAG Manager와 런타임은 `ComputeKey = blake3(NodeHash ⊕ world_id ⊕ execution_domain ⊕ as_of ⊕ partition)`를 사용한다. 교차 컨텍스트 캐시 적중은 정책 위반이며 SLO=0이다. SDK는 ComputeKey를 “제안”하거나 “주입”하지 않는다 — 런타임/서비스가 WS 결정과 제출 메타를 근거로 도출·검증한다.
<<<<<<< HEAD
- WVG 확장: `WorldNodeRef = (world_id, node_id, execution_domain)`로 도메인별 상태/검증이 분리된다. WVG 스코프의 `EdgeOverride`로 기본 교차‑도메인 경로(예: backtest→live)를 비활성화하고, 프로모션 후 정책으로만 활성화한다. 구현은 [`EdgeOverrideRepository`]({{ code_url('qmtl/services/worldservice/storage/edge_overrides.py#L13') }})와 WorldService [`/worlds/{world_id}/edges/overrides`]({{ code_url('qmtl/services/worldservice/routers/worlds.py#L109') }}) 라우트가 담당한다.
- Envelope 매핑: Gateway/SDK는 `DecisionEnvelope.effective_mode`를 ExecutionDomain으로 “표시만” 하여 `execution_domain` 필드로 중계한다. SDK/Runner는 이를 입력으로만 취급하며 도메인을 자의적으로 변경하지 않는다. 매핑은 `validate→backtest(주문 게이트 OFF)`, `compute-only→backtest`, `paper→dryrun`, `live→live`이며, `shadow`는 운영자 전용이다.
=======
- WVG 확장: `WorldNodeRef = (world_id, node_id, execution_domain)`로 도메인별 상태/검증이 분리된다. `WvgEdgeOverride`로 기본 교차‑도메인 경로(예: backtest→live)를 비활성화하고, 프로모션 후 정책으로만 활성화한다.
- Envelope 매핑: Gateway/SDK는 `DecisionEnvelope.effective_mode`를 ExecutionDomain으로 “표시만” 하여 ControlBus/WebSocket 사본에 `execution_domain` 필드를 덧붙여 중계한다(WS의 정규 스키마에는 포함되지 않는다). SDK/Runner는 이를 입력으로만 취급하며 도메인을 자의적으로 변경하지 않는다. 매핑은 `validate→backtest(주문 게이트 OFF)`, `compute-only→backtest`, `paper→dryrun`, `live→live`이며, `shadow`는 운영자 전용이다.
>>>>>>> 90b6c509
- Queue 네임스페이스: 프로덕션 배포에서는 `{world_id}.{execution_domain}.<topic>` 프리픽스로 토픽을 분리해야 한다(SHALL). 교차 도메인 구독·발행은 ACL로 금지하며, 운영 환경에서만 예외를 명시적으로 허용한다. 기본 도메인 표기는 운영적 네임스페이스 목적의 “live”를 따른다. 단, 실행 모드 기본값은 WS 결정 부재·만료 시 “compute‑only(backtest, 주문 게이트 OFF)”이다.
- WorldNodeRef 독립성: 서로 다른 `execution_domain` 조합은 상태·큐·검증 결과를 공유할 수 없다(SHALL). 공유가 필요한 경우 Feature Artifact Plane(§1.4)처럼 불변 아티팩트만 사용한다.
- Promotion guard: WVG의 `EdgeOverride`는 기본적으로 backtest→live 경로를 비활성화하며(SHALL), 2‑Phase Apply 완료 후 정책에 따라 명시적으로만 해제한다.

### 1.4 Feature Artifact Plane (Dual-Plane)

- 목표: Feature Plane(불변)과 Strategy/Execution Plane(도메인 스코프)을 분리하여 안전하게 재사용하면서 격리를 유지한다.
- Feature Artifact Key (SHALL): `(factor, interval, params, instrument, t, dataset_fingerprint)`.
- 저장소: 파일 시스템, 객체 스토리지, RocksDB 등 불변 백엔드 중 하나를 사용하고, 라이브에서는 읽기 전용으로 마운트한다(SHOULD).
- 공유 원칙: 도메인 간 공유는 Feature Artifact 파일만 읽기 전용으로 허용한다(SHALL). 런타임 캐시(ComputeKey 기반)나 상태는 도메인 간 공유가 금지된다.
- Retention/Backfill: 아티팩트는 버전 관리되며, 백테스트/리플레이 요구에 맞춰 보존 정책과 백필 경로를 문서화한다(SHOULD). 삭제 전에는 소비자 영향도를 평가한다.
- ComputeKey 연계: 런타임에서 캐시 히트가 발생하면 `ComputeKey`는 현 도메인의 값만 참조해야 하며, Feature Artifact는 입력 창구로만 사용한다.
- 구현 상태: SDK Runner는 `qmtl.runtime.sdk.feature_store` 계층(FileSystem 기본 어댑터, `QMTL_FEATURE_ARTIFACT_DIR` · `QMTL_FEATURE_ARTIFACT_VERSIONS` 환경변수 지원)을 통해 백테스트/드라이런 도메인에서 자동으로 아티팩트를 기록하고, `CacheView.feature_artifacts()`로 라이브/섀도우 도메인에서 읽기 전용 소비를 보장한다.
- Dataset Fingerprint: 모든 아티팩트·스냅샷은 `dataset_fingerprint`에 고정된다. Fingerprint가 일치하지 않으면 하이드레이션/조회가 차단되어 프로모션 경로에서 데이터 혼합을 방지한다.
- CLI/Backfill 워크플로: 로컬 백필 시 `QMTL_FEATURE_ARTIFACT_DIR=/mnt/artifacts`처럼 경로를 고정하고, 필요 시 `QMTL_FEATURE_ARTIFACT_WRITE_DOMAINS`로 쓰기 허용 도메인을 제한하여 리플레이와 검증 파이프라인을 분리한다.

### 1.5 Clock & Input Guards

- 백테스트/드라이런은 VirtualClock을 사용하고(as_of 필수) 라이브는 WallClock을 사용한다(SHALL). 혼용 호출은 빌드/정적 검증 단계에서 실패해야 한다.
- 모든 백테스트 입력 노드는 `as_of`(dataset commit)를 명시해야 하며(SHALL), Gateway는 누락 시 거부하거나 안전 모드로 강등한다.
- SDK는 노드/런너 레벨에서 클록 타입을 “주석 수준으로 선언”할 수 있으나, 최종 권한은 백엔드(WS/GW)에 있다. 정책과 결정과 상충할 경우 WS/GW는 요청을 거부하거나 안전 모드(backtest, 주문 게이트 OFF)로 강등한다.

### 전역-로컬 분리와 불변식 (GSG/WVG)

본 문서에서는 약어를 다음과 같이 사용한다.
- Global Strategy Graph (GSG): 내용 주소화된 전역 DAG로, 동일 내용 노드의 전역 유일성(uniqueness)을 보장하는 불변/append‑only 그래프. DAG Manager가 SSOT이다. 상세 용어는 Architecture Glossary를 참조한다(architecture/glossary.md).
- World View Graph (WVG): 각 월드(World)가 GSG를 참조하여 구성하는 월드‑로컬 오버레이 그래프. 유효성/상태/결정 등 월드 의존 메타데이터를 보관하며 WorldService가 SSOT이다. 상세 용어는 Architecture Glossary를 참조한다(architecture/glossary.md).

- SSOT 경계: GSG(전역 DAG)는 DAG Manager(불변/append‑only), WVG(월드 오버레이)는 WorldService(가변)가 소유한다. Gateway는 프록시/캐시이며 SSOT가 아니다.
- 불변식
  - 전역 유일성: 동일 내용의 노드는 하나의 NodeID만 존재(MUST).
  - 월드‑로컬 격리: 유효성·중단 결정은 기본 world‑local로 독립(MUST).
  - 명시적 전파만 허용: 전파는 scope/규칙/TTL 명시 시에만 허용(MUST).
  - 재현성: Validation은 컨텍스트 해시(EvalKey)로 캐시(SHOULD).
- 월드-로컬 에지 오버라이드: 특정 월드에서 비활성화할 에지는 **WVG**의 `EdgeOverride`로 기록(MAY).
- EvalKey (BLAKE3, namespaced)
```
EvalKey = blake3:(NodeID || WorldID || ContractID || DatasetFingerprint || CodeVersion || ResourcePolicy)
```
같은 노드여도 월드/데이터/정책/코드/자원이 다르면 재평가한다.

### World ID 전달 흐름

`world_id`는 전략 실행 시 `Runner`로부터 `TagQueryManager`와 `ActivationManager`로 전달되어 큐 조회와 활성 이벤트 구독에 사용됩니다. 이 값은 다시 각 노드의 `world_id` 속성과 메트릭 레이블에 주입되어 월드별 데이터가 명확히 구분됩니다.

```mermaid
sequenceDiagram
    participant R as Runner
    participant T as TagQueryManager
    participant A as ActivationManager
    participant N as Nodes / Metrics
    R->>T: world_id
    R->>A: world_id
    T->>N: queue lookup with world_id
    A->>N: activation(world_id)
```

```python
from qmtl.runtime.sdk import Strategy, StreamInput, Runner

class FlowExample(Strategy):
    def setup(self):
        price = StreamInput(tags=["BTC", "price"], interval="1m", period=30)
        self.add_nodes([price])

Runner.run(FlowExample, world_id="arch_world", gateway_url="http://gw")
```

위 호출에서 `TagQueryManager`는 `GET /queues/by_tag` 요청에 `world_id`를 포함하고, `ActivationManager`는 `/worlds/{world_id}/activation`을 주기적으로 조회하여 주문 게이트와 메트릭에 반영합니다.

#### WorldStrategyBinding (WSB)

- **정의:** `WSB = (world_id, strategy_id)` 바인딩 레코드. 제출 시 각 월드에 대해 멱등적으로 생성된다.
- **제출 방식:** Gateway의 `/strategies`는 이제 `world_ids[]`(복수) **또는** `world_id`(단수, 하위호환)를 받는다. SDK는 여전히 단일 `world_id` 실행을 권장하며, 다중 월드 운용 시에는 월드마다 프로세스를 분리한다.
- **동작:** Gateway는 DAG Diff 이후 WorldService에 **WSB upsert**를 호출하여 해당 월드의 WVG에 `WorldNodeRef(root)`를 생성/갱신한다. Activation 및 Decision은 **항상 WVG(월드-로컬)** 에 기록된다.

---

---

## 2. 전략 상태 전이 시나리오와 원인-결과 연쇄

| 시나리오 유형 | 1차 원인                | 2차 시스템 반응                | 3차 결과 및 해석                                    |
| ------- | -------------------- | ------------------------ | --------------------------------------------- |
| **낙관적** | 동일 연산 해시 재사용 가능      | DAG Diff 결과 일부 노드 실행 불필요 | 리소스 최적화, 전략 처리 시간 단축                          |
| **중립적** | 동시 큐 생성 요청           | Kafka의 Idempotent API 동작 | 중복 큐 생성 회피, 트랜잭션 정합성 유지                       |
| **비관적** | Gateway의 Redis 상태 유실 | 복구 불가능한 상태 손실 위험         | AOF 및 PostgreSQL Write-Ahead Logging 활용 복구 수행 |

---

## 3. 구조적 기술 설계 및 메타 모델링 개선 제안

1. **결정적 노드 식별자(NodeID)** — *GSG Canonical ID*

   - **정의:** NodeID = `blake3:<digest>` of the **canonical serialization** of  
     `(node_type, interval, period, params(split & canonical), dependencies(sorted by node_id), schema_compat_id, code_hash)`.
   - **규칙:** 비결정적 필드(타임스탬프/난수 시드/환경변수 등)는 **입력에서 제외**. 모든 분리 가능한 파라미터는 `params`에서 **개별 필드**로 분리하고 키 정렬·정밀도 고정(JSON canonical form).
   - **네임스페이스:** 해시 문자열은 반드시 `blake3:` **접두사**를 갖는다. 충돌 방지·강화를 위해 필요 시 **BLAKE3 XOF**로 길이 확장하고, 도메인 분리를 유지한다.
   - **구현:** SDK와 Gateway는 `CanonicalNodeSpec` 빌더를 사용해 노드 페이로드를 구성한다. 빌더는 필드 순서를 고정하고 `schema_compat_id` 기본값과 월드/도메인 파라미터 배제를 보장하며, `.from_payload()` / `.to_payload()` 브리지로 기존 DAG JSON과 상호 변환된다.
   - **스키마 호환성:** NodeID 입력에는 `schema_compat_id`(Schema Registry의 major‑compat 식별자)를 사용한다. Minor/Patch 수준 변경에서는 동일 `schema_compat_id`를 유지하므로 Back‑compat 스키마 변경 시에도 `node_id`는 보존된다.
2. **버전 감시 노드(Version Sentinel)** : Gateway가 DAG를 수신한 직후 **자동으로 1개의 메타 노드**를 삽입해 "버전 경계"를 표시한다. SDK·전략 작성자는 이를 직접 선언하거나 관리할 필요가 없으며, 오로지 **운영·배포 레이어**에서 롤백·카나리아 트래픽 분배, 큐 정합성 검증을 용이하게 하기 위한 인프라 내부 기능이다. Node‑hash만으로도 큐 재사용 판단은 가능하므로, 소규모·저빈도 배포 환경에서는 Sentinel 삽입을 비활성화(옵션)할 수 있다.
   자세한 카나리아 트래픽 조절 방법은 [Canary Rollout Guide](../operations/canary_rollout.md)에서 설명한다.
3. **CloudEvents 기반 이벤트 스펙 도입** : 표준 이벤트 정의를 통해 시스템 확장성과 언어 독립성을 확보
4. **상태 머신 기반 실행 제어(xState)** : 전략 상태 흐름을 Finite-State-Machine으로 모델링하여 이론 검증 가능성과 시각화 용이성 확보
5. **Ray 기반 병렬 처리** : 병렬 실행 시 Python multiprocessing을 Ray로 대체하여 메모리 격리성과 클러스터 확장성을 보장
6. **관측성(Observability) 강화** : Prometheus, Grafana, Kafka Exporter, Neo4j APOC 프로파일러 기반의 지표 수집 및 병목 분석

---

### 3.1 다중 업스트림을 갖는 노드의 시간 기반 데이터 처리 모델

#### 이론적 배경

노드가 수신하는 다수의 업스트림 큐는 각기 다른 시간 해상도(interval)를 갖는다. 이로 인해 노드는 일정 기간(period) 동안의 데이터 윈도우를 유지하며 연산을 수행해야 한다.

#### 구조 정의 (4‑D Tensor Model)

| 축 (axis)                | 의미                                 | 예시                                       |
| ----------------------- | ---------------------------------- | ---------------------------------------- |
| **u – upstream\_id**    | 태그 또는 큐 ID (인터벌 포함)                | `btc_price_binance`, `eth_price_binance` |
| **i – interval**        | 데이터 수신 간격 (초·분·시) **– 노드 필수**      | `60s`, `5m`, `1h`                        |
| **p – period slot**     | 롤링 윈도우 인덱스 $0 … P<sub>i</sub>−1$   | `0‑29` (30 bars)                         |
| **f – feature index**   | `"t"`(버킷 타임스탬프) 또는 `"v"`(값)        | `"t"`, `"v"`                            |

* **데이터 구조**: 4‑D xarray 또는 PyArrow Tensor `C[u,i,p,f]` 로 구현.
* **메모리 가드레일**: period × interval 초과 영역은 슬라이스 단위로 즉시 evict하며,
  Tensor 슬라이스는 Apache Arrow chunk로 매핑해 zero‑copy 전달한다. GC 작업은 Ray
  Actor로 분리 스케줄링한다.
* **Arrow 캐시 백엔드 옵션**: 환경 변수 `QMTL_ARROW_CACHE=1`을 설정하면 PyArrow 기반
  캐시가 활성화됩니다. `QMTL_CACHE_EVICT_INTERVAL` 값으로 만료 슬라이스를 검사하는
  주기를 조정하며, Ray가 설치되어 있으면 eviction 로직이 Ray Actor로 실행됩니다.
  CLI의 `--no-ray` 옵션으로 비활성화할 수 있습니다.
* **다중 인터벌·다중 업스트림 지원**: `u` 축 (업스트림)과 `i` 축 (인터벌)을 분리함으로써 1m·5m·1h 등 다양한 간격과 여러 태그 큐를 동시에 저장·검색 가능.
* **캐시 채우기 규칙**: 노드는 `∀(u,i) : |C[u,i]| ≥ Pᵢ` 조건을 만족할 때에만 프로세싱 함수가 호출된다.
* **타임스탬프 정렬 예시**: interval = 1 m, period = 10, 시스템 UTC = 10:10:30 ⇒ `f="t"` 슬롯에는 10:01 … 10:10(10개 캔들)이 저장된다.
* **결측 처리**: 캔들 누락 시 `missing_flag` ↦ 재동기화 요청 또는 `on_missing` 정책(`skip`/`fail`) 적용.
* **타임스탬프 버킷팅**: NodeCache는 타임스탬프 입력 전에 `timestamp - (timestamp % interval)` 값을 적용해 저장하며 gap 검출도 버킷 값에 기반한다.

#### 설계 요구사항 요약

1. **필수 `interval` 필드** — 모든 `Node` 메타 정의에 `interval`을 **필수 (primary key)** 로 포함한다. 예) `interval: 1m`, `5m`, `1h`. 정수(초)나 문자열 형식(`"1h"`, `"30m"`, `"45s"`) 모두 허용된다.
2. **업스트림 데이터 캐시** — 3‑D 맵 대신 4‑D Tensor `C[u,i,p,f]` 구조를 사용한다. 축 정의는 위 표를 참조하며, 큐 인서트는 벡터 단위·만료는 FIFO pop으로 수행된다.
3. **프로세싱 함수(Compute-Fn) 규약** — 노드의 계산 함수는 순수 함수로, `data_cache` 외부 상태를 읽거나 쓰지 않는다. 모든 `compute_fn`은 `NodeCache.view()`이 반환하는 **read-only CacheView** 한 개만을 인자로 받으며, I/O(큐 publish, DB write) 역시 금지.

   ```python
   def fn(view) -> pd.DataFrame:
           ...
   ```
4. **Period 충족 조건** — 노드 트리거 공식: `∀ u ∈ upstreams : len(view[u][interval]) ≥ period`.
5. **시간축 정의** — 타임스탬프 인덱스 `t = floor(epoch / interval)` 로 정규화한다. 예) interval = 1 m, period = 10, 시스템 시각 10:10:30 → 요구 인덱스 10:01 … 10:10.
6. **데이터 유효성 체크** — 삽입 시 Δt ≠ interval 이면 `missing_flag` 설정 후 재동기화 요청(`on_missing`).
7. **설정 DSL 스케치** — YAML 예시:

   ```yaml
   nodes:
     - id: rsi_1m
       interval: 1m
       period: 14
       compute: ta.rsi
     - id: corr_1h
       interval: 1h
       period: 10
       upstream_query:
         tags: ["ta-indicator"]
       compute: stats.corr
   ```

8. **실행 흐름 분리** — ``Node.feed`` 는 데이터를 캐시에 저장만 하고,
   필요한 데이터가 모이면 ``True`` 를 반환해 Runner 에게 계산을 위임한다.
   이로써 ``Node`` 는 ``Runner`` 에 의존하지 않으므로 테스트가 한층 용이하다.

#### 런타임 처리 절차

```mermaid
flowchart LR
    subgraph UpstreamData
        U1["Upstream Queue u₁<br/>(interval 1 m)"]
        U2["Upstream Queue u₂<br/>(interval 5 m)"]
    end
    U1 -->|append| C["4‑D Cache C[u,i,p,f]"]
    U2 -->|append| C
    C -->|period Pᵢ satisfied?| FN[/"Processing&nbsp;Function<br/>fn(view)"/]
    FN --> OUT["Node Output<br/>(→ downstream or queue)"]
    classDef dim fill:#f8f8f8,stroke:#333,stroke-width:1px;
    class C dim;
```

1. Gateway는 DAG 제출 시 각 노드에 대해 interval/period 세팅을 판단
2. SDK는 지정된 upstream별로 CircularBuffer를 생성
3. 큐로부터 FIFO 방식으로 데이터를 수신하며, period 범위 내에서 평균(mean), 표준편차(std), 이동 최소값(min), 상관계수 계산(corr), 사용자 정의 지표 연산 등 다양한 시계열 통계 처리를 수행

#### 전략 설정 예시 (YAML)

```yaml
upstream_settings:
  - interval: 60
    period: 30
  - interval: 300
    period: 12
```

#### 설계 영감

TimeScaleDB의 Continuous Aggregates 원리를 연산 캐시 계층에 적용하여, 정해진 시간 해상도에서 미리 정의된 집계 쿼리를 지속적으로 갱신하는 방식과 유사하게, QMTL에서도 interval 및 period에 따라 각 노드가 사용하는 데이터를 미리 캐시하고 업데이트하여 연산 효율성을 높이는 구조를 구현하였다. 특히 TimeScaleDB가 materialized view에 기반해 결과를 지속적으로 갱신하는 것처럼, QMTL은 각 전략 노드가 필요로 하는 데이터 범위를 미리 지정된 기간 동안 유지·갱신함으로써 연산 지연을 줄이고 처리 속도를 극대화한다. 이때 '지정된 기간'은 각 노드의 업스트림별로 설정된 `period × interval` 계산에 기반하여 결정되며, 사용자는 전략 구성 시 노드 단위로 별도의 period 값을 지정하거나, 시스템이 interval별로 제공하는 기본값 테이블에 따라 자동 보간된다. 또한 QMTL은 런타임 중 전략의 상태나 데이터 도달률에 따라 해당 기간의 설정을 제한 범위 내에서 동적으로 조정할 수 있는 기능도 제공하여, 네트워크나 데이터 품질 변화에 적응할 수 있는 유연성을 확보한다. 다만 QMTL은 데이터베이스 기반이 아닌 실시간 메시지 큐 기반으로 동작하며, View 대신 메모리 기반 캐시 구조와 사용자 정의 연산 엔진을 통해 처리된다는 점에서 구현 계층이 다르다. 이러한 차이에도 불구하고, 시간 기반 데이터 집계 성능을 소프트웨어 레벨에서 유사하게 재현하고자 하는 점에서 설계 철학은 구조적으로 유사하다고 볼 수 있다.

#### Tag‑based Multi‑Upstream 큐 자동 매핑

* **Tags 필드**: 각 노드는 하나 이상의 `tags` 배열을 가질 수 있으며, 이는 데이터 성격(예: `price`, `orderbook`, `flow`)이나 자산(`BTC`, `ETH`) 등을 표현한다.
* **전략 작성 시 사용 방식**:

  ```python
  price_stream = StreamInput(
            tags=["BTC", "price"],  # 다중 태그로 큐 자동 매핑
            interval="60s",         # 1분 간격 데이터
            period=30                 # 최소 30개 필요
        )
  ```
* **큐 해석 규칙**

  1. Gateway는 `(tags, interval)` 조합으로 DAG Manager에 질의하여 **전역 DAG에 존재하는 모든 토픽** 중 조건을 만족하는 큐 ID 집합을 가져온다.
  2. SDK는 반환된 큐 리스트를 업스트림으로 등록하며, 필요 시 각 큐별로 독립된 CircularBuffer를 초기화한다.
  3. 노드 실행 시 여러 큐를 **concatenate / align** 처리하여 하나의 시계열 데이터프레임으로 전달하거나, 사용자 정의 집계 함수를 통해 병합한다.
* **장점**: 전략 코드는 자산(sym) 추가 시 태그만 확장하면 되므로 **동형 전략의 대량 배치**에 용이하며, 큐 이름 변경·증가에 대한 민감도가 낮다.
### 3.2 운영 신뢰성과 결정성 강화 (P0 제안 요약)

1. **단일 실행 보장(Once-and-Only-Once)**  
   NodeID와 시간 버킷을 파티션 키로 삼아 Kafka 파티션 및 리스(lease) 기반 오너십을 부여하고, 트랜잭셔널 커밋 로그로 중복 산출물을 제거한다.
2. **이벤트-타임 워터마크와 지연 허용**  
   NodeCache가 워터마크를 유지하며 허용 지연 이내의 역행 데이터는 재계산하고, 초과 데이터는 정책에 따라 무시하거나 별도 처리한다.
3. **런타임 지문(runtime fingerprint)**  
   Python, NumPy 등 런타임 버전을 fingerprint로 기록하고, `runtime_compat` 정책에 따라 재사용 여부를 결정한다.
4. **스냅샷 상태 하이드레이션**  
   주기적으로 NodeCache를 Arrow/Parquet 스냅샷으로 저장해 재기동 시 하이드레이션함으로써 웜업 시간을 크게 단축한다.
5. **Schema Registry 및 CloudEvents 사용**  
   데이터 토픽은 Avro/Proto와 Schema Registry로 버전 호환성을 확보하고, 컨트롤 토픽은 CloudEvents over Protobuf로 통일한다.

---

## 4. 실행 모델 및 구성요소 역할

### 4.1 월드 주도 실행 (World‑Driven)

QMTL 실행은 월드(WorldService)의 결정에 의해 제어된다. Runner는 단일 진입점으로 실행되며, 호출자는 `world_id`만 제공한다. Runner/SDK는 자체적으로 실행 모드를 선택하지 않고, WS가 산출하는 결정(DecisionEnvelope)과 활성(ActivationEnvelope)을 따르며, 결정이 신선하지 않거나 활성 정보가 부재한 경우에는 compute‑only(주문 게이트 OFF)를 기본으로 한다.

Warmup 규칙은 동일하다. 각 노드는 종속 업스트림 큐로부터 `period × interval` 데이터가 충족될 때까지 pre‑warmup 상태이며, 해당 조건 충족 이후에만 결과가 생성된다.

핵심 동작 원칙:
- 제출 시 `(world_id, strategy_id)` 바인딩(WSB)이 WorldService에 생성/보장된다.
- 호출자는 `Runner.run(strategy_cls, world_id=..., gateway_url=...)`만 사용한다.
- WS의 `effective_mode`는 내부 정책 결과이며, Runner는 이를 입력으로만 취급한다.
- 활성 정보가 미상·만료 상태이거나 결정 TTL이 만료되면, Runner는 안전기본(compute‑only, 주문 게이트 OFF)로 유지한다.
- 검증→프로모션(실전 활성화)은 WS의 히스테리시스·게이트 정책과 2‑Phase Apply에 의해 수행된다.

---

## 부록: 일반 전략 예시 코드 (Runner API 적용)

다음은 QMTL 아키텍처의 핵심 요구사항을 모두 충족하는 일반 전략 예시이다. 이 전략은 사용자 정의 연산 함수를 사용하고, 노드 간 직접 참조를 기반으로 DAG을 구성하며, interval/period 기반 캐싱, 실행 모드 구분, pre-warmup 제약 조건 등을 모두 반영한다.

```python
from qmtl.runtime.sdk import Strategy, Node, StreamInput, Runner
import pandas as pd

# 사용자 정의 시그널 생성 함수
def generate_signal(view) -> pd.DataFrame:
    price = pd.DataFrame([v for _, v in view[price_stream][60]])
    momentum = price["close"].pct_change().rolling(5).mean()
    signal = (momentum > 0).astype(int)
    return pd.DataFrame({"signal": signal})

# 전략 정의
class GeneralStrategy(Strategy):
    def setup(self):
        price_stream = StreamInput(
            interval="60s",    # 1분 간격 데이터
            period=30       # 최소 30개 필요
        )

        signal_node = Node(
            input=price_stream,
            compute_fn=generate_signal,
            name="momentum_signal"
        )

        self.add_nodes([price_stream, signal_node])

---

## Seamless Data Provider (SDK)

Seamless DP는 히스토리 데이터의 단일 진입점이며, 캐시/스토리지/백필/라이브 소스를 우선순위에 따라 결합해 투명한 읽기를 제공합니다. 구현은 `qmtl/runtime/sdk/seamless_data_provider.py`에 있으며, 다음 보강 모듈과 연계됩니다.

- 정합성(Conformance): `qmtl/runtime/sdk/conformance.py` — 스키마/타임라인 정규화 인터페이스(초기 no‑op)
- 단일 비행(Coordinator): `qmtl/runtime/sdk/backfill_coordinator.py` — in‑memory 스텁(분산형으로 대체 가능)
- SLA: `qmtl/runtime/sdk/sla.py` — 전략/요청 레벨 제한(옵션)

기본 동작은 변경하지 않으며, 보강 모듈은 옵셔널로 주입됩니다. `history_coverage` 유틸리티는 여전히 커버리지 SSOT로 사용되어 누락 구간 탐지와 병합을 담당합니다.

# 실행 예시 (월드 주도)
if __name__ == "__main__":
    Runner.run(
        GeneralStrategy,
        world_id="general_demo",
        gateway_url="http://gateway.local"
    )
```

---

### 부록: Tag Query Strategy 예시 (다중 Upstream 자동 선택)

아래 예시는 글로벌 DAG에 이미 존재하는 1시간 단위 RSI, MFI 지표 노드들이 `tags=["ta-indicator"]` 로 태깅되어 있을 때, 이를 **TagQueryNode** 를 통해 한 번에 업스트림으로 끌어와 상관계수를 계산(correlation)하는 전략이다.

```python
from qmtl.runtime.sdk import Strategy, Node, TagQueryNode, run_strategy, MatchMode
import pandas as pd

# 사용자 정의 상관계수 계산 함수
def calc_corr(view) -> pd.DataFrame:
    indicator_df = pd.concat([pd.DataFrame([v for _, v in view[u][3600]]) for u in view], axis=1)
    # 컬럼 간 피어슨 상관계수 행렬 반환
    corr = indicator_df.corr(method="pearson")
    return corr

class CorrelationStrategy(Strategy):
    def setup(self):
        # TagQueryNode: 지정 태그+interval에 매칭되는 모든 업스트림 자동 수집
        indicators = TagQueryNode(
            query_tags=["ta-indicator"],  # RSI, MFI 등 사전 계산 지표 노드들과 매칭
            interval="1h",               # 1시간 바 기준
            period=24,                    # 24시간 캐시(24개)
            match_mode=MatchMode.ANY,     # 기본값은 OR 매칭
            compute_fn=calc_corr          # 병합 후 바로 상관계수 계산
        )

        corr_node = Node(
            input=indicators,
            compute_fn=calc_corr,
            name="indicator_corr"
        )

        self.add_nodes([indicators, corr_node])

        # match_mode=MatchMode.ANY 는 하나 이상의 태그가 일치하면 매칭되며,
        # MatchMode.ALL 로 지정하면 모든 태그가 존재하는 큐만 선택된다.

# 실시간 실행 예시 (월드 주도)
if __name__ == "__main__":
    Runner.run(CorrelationStrategy, world_id="corr_demo", gateway_url="http://gateway.local")
```


**TagQueryNode 동작 요약**

1. Runner가 생성한 **TagQueryManager**가 Gateway에 `(query_tags, interval)` 조건을 조회한다.
2. Gateway는 글로벌 DAG을 탐색한 후 매칭되는 큐 목록을 반환하고, TagQueryManager가 이를 ``TagQueryNode`` 에 전달한다.
3. TagQueryNode는 받은 큐 ID만 보관하며, 실제 Kafka 구독과 WebSocket 갱신 역시 TagQueryManager가 담당한다.
4. SDK는 각 큐의 데이터를 수집해 read-only **CacheView** 하나로 묶어 `compute_fn`에 전달한다. `compute_fn`은 반드시 이 뷰 단일 인자만을 받아야 하며, 병합 방식 역시 함수 내부에서 정의한다.
5. 각 큐가 설정된 period를 만족하지 않으면 노드는 ‘pre-warmup’ 상태에 머물며, Gateway가 새로운 큐를 발견하면 TagQueryManager가 `update_queues()`를 호출해 런타임 중에도 업스트림 목록을 확장한다.

```mermaid
sequenceDiagram
    participant R as Runner
    participant M as TagQueryManager
    participant G as Gateway
    participant N as TagQueryNode
    R->>M: register TagQueryNode
    M->>G: GET /queues/by_tag
    G-->>M: queue descriptors
    M->>N: update_queues(list)
    G-->>M: queue_update (WebSocket)
    M->>N: update_queues(list)
```

이 구조로 전략 작성자는 **큐 이름이나 위치를 몰라도 태그 기반으로 지표 집합을 참조**할 수 있으며, 지표가 추가될 때마다 전략 수정 없이 자동 반영된다.

---

## 부록: 교차 시장 전략 예시 (Cross‑Market Lag Strategy)

비트코인 가격(Binance) 상승이 일정 시차(예: 90분) 후 마이크로스트레티지(MSTR, Nasdaq) 주가 상승으로 이어진다는 가설을 검증·운용하는 전략 예시이다. 입력·출력 시장이 서로 다르므로, **데이터 수집(암호화폐)** 과 **매매 판단(주식)** 노드를 분리하고, 실시간에서는 먼저 `dry-run`으로 성과를 확인한 뒤 `live`로 전환한다.

```python
from qmtl.runtime.sdk import Strategy, Node, StreamInput, Runner
import pandas as pd

def lagged_corr(view) -> pd.DataFrame:
    btc = pd.DataFrame([v for _, v in view[btc_price][60]])
    mstr = pd.DataFrame([v for _, v in view[mstr_price][60]])
    btc_shift = btc["close"].shift(90)
    corr = btc_shift.corr(mstr["close"])
    return pd.DataFrame({"lag_corr": [corr]})

class CrossMarketLagStrategy(Strategy):
    def setup(self):
        btc_price = StreamInput(tags=["BTC", "price", "binance"], interval="60s", period=120)
        mstr_price = StreamInput(tags=["MSTR", "price", "nasdaq"], interval="60s", period=120)

        corr_node = Node(
            input=[btc_price, mstr_price],
            compute_fn=lagged_corr,
            name="btc_mstr_corr"
        )

        self.add_nodes([btc_price, mstr_price, corr_node])

# 실시간 실행: 월드 결정에 따른 게이팅/활성
Runner.run(CrossMarketLagStrategy, world_id="cross_market_lag", gateway_url="http://gateway.local")
```

> **동작 요약**
>
> 1. Binance 1분 BTC 가격과 Nasdaq 1분 MSTR 가격 큐를 각각 태그로 매핑.
> 2. 90분(90샘플) 시차 상관계수를 지속 계산하여 `lag_corr` ≥ 임계값이면 별도 매매 DAG(주식 매수)로 신호 전달 가능.
> 3. 월드의 결정이 검증(Validate)에서 활성(Active)로 승격되면, 동일 전략은 별도 코드 변경 없이 주문 게이트가 ON으로 전환된다.

---

## 5. 구성요소 역할 및 기술 스택

| 컴포넌트        | 기능                                   | 주 기술 스택                               |
| ----------- | ------------------------------------ | ------------------------------------- |
| SDK         | DAG 생성, 전략 코드 실행, 로컬 연산 병렬 처리        | Python 3.11, Ray, Pydantic            |
| Gateway     | 상태 FSM, 전략 전이 로직, DAG diff 수행, 콜백 전송 | FastAPI, Redis, PostgreSQL, xstate-py |
| DAG Manager | Neo4j 기반 전역 DAG 저장 및 증분 쿼리, 큐 생성 판단  | Neo4j 5.x, APOC, Kafka Admin Client   |
| Infra       | 메시지 중개 및 운영 관측 지표 수집                 | Redpanda, Prometheus, Grafana, MinIO  |

---

## Ownership Model

- **SDK** — 로컬에서 DAG를 실행하고 결과를 캐시하지만 전역 상태는 소유하지 않는다.
- **Gateway** — 제출 요청의 수명주기와 Redis 기반 FSM을 관리하나, 그래프·월드·큐의 SSOT는 아니다.
- **DAG Manager** — 전역 ComputeNode와 Queue 메타데이터의 단일 소스이며 토픽 생성·GC를 전담한다.
- **WorldService** — 월드/정책/결정/활성 상태의 소유자이며, 해당 변경을 ControlBus에 발행한다.
- **Infra(Redpanda/Kafka)** — 데이터·컨트롤 평면 스트림의 영속성을 제공하는 커밋 로그 저장소.

---

## Commit-Log Design

QMTL은 **append-only commit log** 설계를 채택하여 모든 상태 변화를 재생 가능한 이벤트로 남긴다.

1. 각 ComputeNode의 출력은 고유 Kafka 토픽(큐)에 append되어, 과거 데이터를 필요 시 재생(replay)할 수 있다.
2. DAG Manager는 큐 생성/갱신과 `QueueUpdated`, `sentinel_weight`와 같은 컨트롤 이벤트를 ControlBus 토픽에 발행한다.
3. Gateway는 전략 제출을 `gateway.ingest` 로그에 기록한 뒤 Diff 결과를 처리하고, 오프셋을 Redis에 저장해 최소 한 번(at-least-once) 처리 보장한다.
4. WorldService 역시 활성/결정 이벤트를 동일한 커밋 로그에 남겨 감사(audit)와 롤백을 지원한다.

이와 같은 로그 기반 설계는 서비스별 **소유권 경계**를 명확히 하며, 장애 발생 시 정확한 시점으로 상태를 복원할 수 있는 토대를 제공한다.

---

## 6. Deterministic Checklist (v0.9)

아래 항목들은 전역 DAG 일관성 및 고신뢰 큐 오케스트레이션을 보장하기 위해 실무에서
검증해야 하는 세부 사항이다.

1. **Gateway ↔ SDK CRC 검증** — Gateway가 계산한 `node_id`와 SDK가 사전 계산한
   값이 `crc32` 필드로 상호 검증된다.
2. **NodeCache 가드레일 & GC** — period × interval 초과 슬라이스를 즉시 evict하고
   Arrow chunk 기반 zero‑copy 전달을 보장한다.
3. **Kafka Topic Create 재시도** — `CREATE_TOPICS→VERIFY→WAIT→BACKOFF` 5단계로
   재시도하며, VERIFY 단계에서 broker metadata를 조회해 유사 이름 충돌을 제거한다.
4. **Sentinel Traffic Shift 확인** — `traffic_weight` 변경 시 Gateway와 SDK가 5초
   이내 동기화되었는지 측정한다.
5. **TagQueryNode 동적 확장** — Gateway가 새 `(tags, interval)` 큐를 발견하면
   `tagquery.upsert` CloudEvent를 발행하고, Runner의 **TagQueryManager**가 이를
   수신해 각 노드의 버퍼를 자동 초기화한다.
6. **Minor‑schema 버퍼링** — `schema_minor_change`는 재사용하되 7일 후 자동
   full‑recompute가 실행된다.
7. **GSG Canonicalize & SSA DAG Lint** — DAG를 canonical JSON + SSA로 변환해 **NodeID 재계산**이 일치하는지 검증한다(분리 가능한 파라미터 개별 필드화 포함).
8. **Golden‑Signal Alert** — Prometheus Rule CRD로 `diff_duration_ms_p95`,
   `nodecache_resident_bytes`, `sentinel_gap_count`에 대한 Alert가 관리된다.
9. **극단 장애 플레이북** — Neo4j 전체 장애, Kafka 메타데이터 손상, Redis AOF
   손실 시나리오별 Runbook과 Grafana 대시보드를 교차 링크한다.
10. **4‑단계 CI/CD Gate** — Pre‑merge SSA Lint와 빠른 백테스트, 24h 카나리아,
    50% 프로모션, 한 줄 롤백 명령으로 이어지는 파이프라인을 구축한다.

11. **NodeID 월드 배제 확인** — NodeID 입력에 `world_id`가 포함되지 않는지 정적/동적 검증. 동일 코드/파라미터/의존에서 월드만 달라져도 NodeID가 변하지 않아야 한다.
12. **TagQueryNode 안정성 검사** — 신규 큐 발견 전/후에 TagQueryNode의 NodeID가 동일함을 확인한다. `query_tags`/`match_mode`/`interval`이 같다면 런타임 해석 결과(업스트림 증가)에 따라 NodeID가 변하면 안 된다.

위 목록이 모두 충족된 시점을 QMTL v0.9 “Determinism” 마일스톤으로 삼는다.


{{ nav_links() }}<|MERGE_RESOLUTION|>--- conflicted
+++ resolved
@@ -131,13 +131,8 @@
 
 - Domains: `backtest | dryrun | live | shadow`. ExecutionDomain은 WorldService가 소유·결정하는 1급 개념이며, 게이팅과 프로모션은 2‑Phase Apply(Freeze/Drain → Switch → Unfreeze)로 백엔드에서 구동한다. SDK/Runner는 도메인을 “선택”하지 않으며, 오직 월드 결정의 결과를 반영한다.
 - NodeID vs ComputeKey: NodeID는 전역·월드무관 식별자다. 실행/캐시 격리를 위해 DAG Manager와 런타임은 `ComputeKey = blake3(NodeHash ⊕ world_id ⊕ execution_domain ⊕ as_of ⊕ partition)`를 사용한다. 교차 컨텍스트 캐시 적중은 정책 위반이며 SLO=0이다. SDK는 ComputeKey를 “제안”하거나 “주입”하지 않는다 — 런타임/서비스가 WS 결정과 제출 메타를 근거로 도출·검증한다.
-<<<<<<< HEAD
 - WVG 확장: `WorldNodeRef = (world_id, node_id, execution_domain)`로 도메인별 상태/검증이 분리된다. WVG 스코프의 `EdgeOverride`로 기본 교차‑도메인 경로(예: backtest→live)를 비활성화하고, 프로모션 후 정책으로만 활성화한다. 구현은 [`EdgeOverrideRepository`]({{ code_url('qmtl/services/worldservice/storage/edge_overrides.py#L13') }})와 WorldService [`/worlds/{world_id}/edges/overrides`]({{ code_url('qmtl/services/worldservice/routers/worlds.py#L109') }}) 라우트가 담당한다.
-- Envelope 매핑: Gateway/SDK는 `DecisionEnvelope.effective_mode`를 ExecutionDomain으로 “표시만” 하여 `execution_domain` 필드로 중계한다. SDK/Runner는 이를 입력으로만 취급하며 도메인을 자의적으로 변경하지 않는다. 매핑은 `validate→backtest(주문 게이트 OFF)`, `compute-only→backtest`, `paper→dryrun`, `live→live`이며, `shadow`는 운영자 전용이다.
-=======
-- WVG 확장: `WorldNodeRef = (world_id, node_id, execution_domain)`로 도메인별 상태/검증이 분리된다. `WvgEdgeOverride`로 기본 교차‑도메인 경로(예: backtest→live)를 비활성화하고, 프로모션 후 정책으로만 활성화한다.
 - Envelope 매핑: Gateway/SDK는 `DecisionEnvelope.effective_mode`를 ExecutionDomain으로 “표시만” 하여 ControlBus/WebSocket 사본에 `execution_domain` 필드를 덧붙여 중계한다(WS의 정규 스키마에는 포함되지 않는다). SDK/Runner는 이를 입력으로만 취급하며 도메인을 자의적으로 변경하지 않는다. 매핑은 `validate→backtest(주문 게이트 OFF)`, `compute-only→backtest`, `paper→dryrun`, `live→live`이며, `shadow`는 운영자 전용이다.
->>>>>>> 90b6c509
 - Queue 네임스페이스: 프로덕션 배포에서는 `{world_id}.{execution_domain}.<topic>` 프리픽스로 토픽을 분리해야 한다(SHALL). 교차 도메인 구독·발행은 ACL로 금지하며, 운영 환경에서만 예외를 명시적으로 허용한다. 기본 도메인 표기는 운영적 네임스페이스 목적의 “live”를 따른다. 단, 실행 모드 기본값은 WS 결정 부재·만료 시 “compute‑only(backtest, 주문 게이트 OFF)”이다.
 - WorldNodeRef 독립성: 서로 다른 `execution_domain` 조합은 상태·큐·검증 결과를 공유할 수 없다(SHALL). 공유가 필요한 경우 Feature Artifact Plane(§1.4)처럼 불변 아티팩트만 사용한다.
 - Promotion guard: WVG의 `EdgeOverride`는 기본적으로 backtest→live 경로를 비활성화하며(SHALL), 2‑Phase Apply 완료 후 정책에 따라 명시적으로만 해제한다.
