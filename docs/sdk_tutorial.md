--- conflicted
+++ resolved
@@ -19,11 +19,9 @@
 
 ## 기본 구조
 
-<<<<<<< HEAD
-SDK를 사용하려면 `Strategy` 클래스를 상속하고 `setup()` 메서드만 구현하면 됩니다. 노드는 `StreamInput`, `TagQueryNode` 와 같은 **소스 노드**(`SourceNode`)와 다른 노드를 처리하는 **프로세싱 노드**(`ProcessingNode`)로 나뉩니다. `ProcessingNode`는 하나 이상의 업스트림을 반드시 가져야 합니다. `interval`과 `period` 값은 정수 또는 `"1h"`, `"30m"`, `"45s"`처럼 단위 접미사를 가진 문자열로 지정할 수 있습니다.
-=======
-SDK를 사용하려면 `Strategy` 클래스를 상속하고 `setup()` 메서드만 구현하면 됩니다. 노드는 `StreamInput`, `TagQueryNode` 와 같은 **소스 노드**(`SourceNode`)와 다른 노드를 처리하는 **프로세싱 노드**(`ProcessingNode`)로 나뉩니다. `ProcessingNode`는 하나 이상의 업스트림을 반드시 가져야 합니다. `TagQueryNode` 자체는 네트워크 요청을 수행하지 않고, Runner가 생성하는 **TagQueryManager**가 Gateway와 통신하여 큐 목록을 갱신합니다.
->>>>>>> faa324a1
+
+SDK를 사용하려면 `Strategy` 클래스를 상속하고 `setup()` 메서드만 구현하면 됩니다. 노드는 `StreamInput`, `TagQueryNode` 와 같은 **소스 노드**(`SourceNode`)와 다른 노드를 처리하는 **프로세싱 노드**(`ProcessingNode`)로 나뉩니다. `ProcessingNode`는 하나 이상의 업스트림을 반드시 가져야 합니다. `interval`과 `period` 값은 정수 또는 `"1h"`, `"30m"`, `"45s"`처럼 단위 접미사를 가진 문자열로 지정할 수 있습니다. `TagQueryNode` 자체는 네트워크 요청을 수행하지 않고, Runner가 생성하는 **TagQueryManager**가 Gateway와 통신하여 큐 목록을 갱신합니다.
+
 
 ```python
 from qmtl.sdk import Strategy, ProcessingNode, StreamInput
