--- conflicted
+++ resolved
@@ -21,14 +21,10 @@
 - doc: docs/alphadocs/ideas/gpt5pro/quantum-liquidity-echo-theory.md
   status: implemented
   source_model: gpt5pro
-<<<<<<< HEAD
   modules:
     - strategies/nodes/indicators/quantum_liquidity_echo.py
-=======
-  modules: []
 - doc: docs/alphadocs/ideas/gpt5pro/Acceptable Price Band Theory.md
   status: prioritized
   source_model: gpt5pro
   modules:
-    - strategies/nodes/indicators/acceptable_price_band.py
->>>>>>> d22d8a43
+    - strategies/nodes/indicators/acceptable_price_band.py