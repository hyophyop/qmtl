# Tagging Guidelines

To ensure consistent metadata across strategy components, every node module must define a module-level `TAGS` dictionary. This dictionary is used by tooling and CI to categorize outputs and facilitate discovery.

## Required Keys

<<<<<<< HEAD
- `scope`: one of `indicator`, `signal`, `transform`, `performance`, or `portfolio`.
=======
- `scope`: one of `generator`, `indicator`, `signal`, `performance`, or `portfolio`.
>>>>>>> 0fca9478
- `family`: identifier for the underlying method or concept (e.g. `rsi`, `ema`, `volatility`).
- `interval`: sampling interval expressed as `1m`, `5m`, `1h`, or `1d`.
- `asset`: target ticker or universe name.

## Recommended Keys

- `window`: lookback window or period.
- `price`: price field used when applicable.
- `side`: `long` or `short`.
- `target_horizon`: forward looking horizon for labels or targets.
- `label`: description for supervised learning outputs.

## Formatting Rules

- All keys and string values must be lowercase.
- Values may be strings or numbers, but lists are not allowed.
- Intervals are normalized; for example `60s` is rewritten to `1m`.

## Example

```python
TAGS = {
    "scope": "indicator",
    "family": "rsi",
    "interval": "1m",
    "asset": "btc",
    "window": 14,
}
```

Use the `taglint` tool (`tools/taglint.py`) or the pre-commit hook to validate and auto-fix tags.

## CI Alignment

Run the same checks locally that GitHub CI executes to catch errors early:

```bash
uv run tools/taglint.py strategies
uv run -m pytest tests/tools/test_taglint.py -W error
```

Ensure these commands succeed before pushing your changes.<|MERGE_RESOLUTION|>--- conflicted
+++ resolved
@@ -4,11 +4,7 @@
 
 ## Required Keys
 
-<<<<<<< HEAD
-- `scope`: one of `indicator`, `signal`, `transform`, `performance`, or `portfolio`.
-=======
 - `scope`: one of `generator`, `indicator`, `signal`, `performance`, or `portfolio`.
->>>>>>> 0fca9478
 - `family`: identifier for the underlying method or concept (e.g. `rsi`, `ema`, `volatility`).
 - `interval`: sampling interval expressed as `1m`, `5m`, `1h`, or `1d`.
 - `asset`: target ticker or universe name.
