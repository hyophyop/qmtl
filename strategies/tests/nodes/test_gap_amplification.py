--- conflicted
+++ resolved
@@ -1,4 +1,3 @@
-<<<<<<< HEAD
 import pytest
 
 from qmtl.transforms.gap_amplification import gap_over_depth_sum, hazard_probability
@@ -24,59 +23,16 @@
 
     expected_alpha = (gas_bid - gas_ask) * hazard
     assert result["alpha"] == pytest.approx(expected_alpha)
-=======
-import math
-
-import pytest
-
-from strategies.nodes.indicators import gap_amplification
-from strategies.nodes.indicators.gap_amplification import gap_amplification_node
-
-
-def test_gap_amplification_node_computes_expected_features():
-    data = {
-        "ask_gaps": [1.0, 2.0],
-        "ask_depths": [10.0, 20.0],
-        "bid_gaps": [1.0, 2.0],
-        "bid_depths": [5.0, 20.0],
-        "lambda": 0.0,
-        "ofi": 0.0,
-        "spread_z": 0.0,
-        "eta": (0.0, 0.0, 0.0),
-    }
-    result = gap_amplification_node(data)
-
-    gas_ask = 1.0 / 10.0 + 2.0 / 20.0
-    gas_bid = 1.0 / 5.0 + 2.0 / 20.0
-    hazard = 1.0 / (1.0 + math.exp(0.0))
-
-    assert result["gas_ask"] == pytest.approx(gas_ask)
-    assert result["gas_bid"] == pytest.approx(gas_bid)
-    assert result["hazard"] == pytest.approx(hazard)
->>>>>>> 6babfe11
     assert result["gati_ask"] == pytest.approx(gas_ask * hazard)
     assert result["gati_bid"] == pytest.approx(gas_bid * hazard)
     assert result["alpha"] == pytest.approx((gas_bid - gas_ask) * hazard)
 
 
 def test_gap_amplification_node_handles_zero_depth():
-<<<<<<< HEAD
     gas_ask = gap_over_depth_sum([1.0], [0.0], lam=0.5)
     hazard = hazard_probability(0.0, 0.0, 0.0, 0.0, 0.0)
     result = gap_amplification_node({"gas_ask": gas_ask, "gas_bid": 0.0, "hazard": hazard})
-=======
-    data = {
-        "ask_gaps": [1.0],
-        "ask_depths": [0.0],
-        "bid_gaps": [],
-        "bid_depths": [],
-    }
-    result = gap_amplification_node(data)
 
-    assert result["gas_ask"] == 0.0
-    assert result["gas_bid"] == 0.0
-    assert result["hazard"] == pytest.approx(0.5)
->>>>>>> 6babfe11
     assert result["gati_ask"] == 0.0
     assert result["gati_bid"] == 0.0
     assert result["alpha"] == 0.0
