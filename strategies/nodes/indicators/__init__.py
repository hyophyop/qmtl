"""Indicator node processors."""

<<<<<<< HEAD
try:  # pragma: no cover - optional dependency during tests
    from qmtl.sdk.cache_view import CacheView
except ModuleNotFoundError:  # pragma: no cover - fallback for docs/tests
    class CacheView:  # type: ignore
        pass
=======
# ``CacheView`` is optional for consumers outside the core ``qmtl`` package.
try:  # pragma: no cover - soft dependency for tests
    from qmtl.sdk.cache_view import CacheView
except Exception:  # pragma: no cover - fallback when qmtl isn't installed
    class CacheView(dict):
        """Lightweight stub used when :mod:`qmtl` is unavailable."""

        def __getitem__(self, key):  # type: ignore[override]
            return super().__getitem__(key)
>>>>>>> 1c51d877

__all__ = ["sample_indicator"]


def sample_indicator(data: CacheView | dict) -> int | float:
    """Double the ``value`` entry of the input.

    Accepts either a plain mapping or a :class:`CacheView`. When a
    ``CacheView`` is provided, the latest payload from the first upstream node
    is used.
    """

    if isinstance(data, CacheView):
        try:
            node_view = next(iter(data._data.values()))  # type: ignore[attr-defined]
            interval_view = next(iter(node_view.values()))
            _, payload = interval_view[-1]
        except Exception:
            return 0
        if isinstance(payload, dict):
            return payload.get("value", 0) * 2
        return 0

    return data.get("value", 0) * 2<|MERGE_RESOLUTION|>--- conflicted
+++ resolved
@@ -1,12 +1,5 @@
 """Indicator node processors."""
 
-<<<<<<< HEAD
-try:  # pragma: no cover - optional dependency during tests
-    from qmtl.sdk.cache_view import CacheView
-except ModuleNotFoundError:  # pragma: no cover - fallback for docs/tests
-    class CacheView:  # type: ignore
-        pass
-=======
 # ``CacheView`` is optional for consumers outside the core ``qmtl`` package.
 try:  # pragma: no cover - soft dependency for tests
     from qmtl.sdk.cache_view import CacheView
@@ -16,7 +9,6 @@
 
         def __getitem__(self, key):  # type: ignore[override]
             return super().__getitem__(key)
->>>>>>> 1c51d877
 
 __all__ = ["sample_indicator"]
 
