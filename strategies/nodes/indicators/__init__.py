"""Indicator node processors."""

<<<<<<< HEAD
try:  # pragma: no cover - fallback when qmtl is not installed
    from qmtl.sdk.cache_view import CacheView
except ModuleNotFoundError:  # pragma: no cover - for tests without qmtl
    CacheView = dict  # type: ignore[misc,assignment]
=======
# ``CacheView`` is optional for consumers outside the core ``qmtl`` package.
try:  # pragma: no cover - soft dependency for tests
    from qmtl.sdk.cache_view import CacheView
except Exception:  # pragma: no cover - fallback when qmtl isn't installed
    class CacheView(dict):
        """Lightweight stub used when :mod:`qmtl` is unavailable."""

        def __getitem__(self, key):  # type: ignore[override]
            return super().__getitem__(key)
>>>>>>> 3e55ed43

__all__ = ["sample_indicator"]


def sample_indicator(data: CacheView | dict) -> int | float:
    """Double the ``value`` entry of the input.

    Accepts either a plain mapping or a :class:`CacheView`. When a
    ``CacheView`` is provided, the latest payload from the first upstream node
    is used.
    """

    if isinstance(data, CacheView):
        try:
            node_view = next(iter(data._data.values()))  # type: ignore[attr-defined]
            interval_view = next(iter(node_view.values()))
            _, payload = interval_view[-1]
        except Exception:
            return 0
        if isinstance(payload, dict):
            return payload.get("value", 0) * 2
        return 0

    return data.get("value", 0) * 2<|MERGE_RESOLUTION|>--- conflicted
+++ resolved
@@ -1,21 +1,16 @@
 """Indicator node processors."""
 
-<<<<<<< HEAD
+# ``CacheView`` is optional for consumers outside the core ``qmtl`` package.
 try:  # pragma: no cover - fallback when qmtl is not installed
     from qmtl.sdk.cache_view import CacheView
 except ModuleNotFoundError:  # pragma: no cover - for tests without qmtl
     CacheView = dict  # type: ignore[misc,assignment]
-=======
-# ``CacheView`` is optional for consumers outside the core ``qmtl`` package.
-try:  # pragma: no cover - soft dependency for tests
-    from qmtl.sdk.cache_view import CacheView
 except Exception:  # pragma: no cover - fallback when qmtl isn't installed
     class CacheView(dict):
         """Lightweight stub used when :mod:`qmtl` is unavailable."""
 
         def __getitem__(self, key):  # type: ignore[override]
             return super().__getitem__(key)
->>>>>>> 3e55ed43
 
 __all__ = ["sample_indicator"]
 
