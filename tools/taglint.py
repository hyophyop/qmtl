--- conflicted
+++ resolved
@@ -12,11 +12,7 @@
 
 REQUIRED_KEYS = ["scope", "family", "interval", "asset"]
 RECOMMENDED_KEYS = ["window", "price", "side", "target_horizon", "label"]
-<<<<<<< HEAD
-VALID_SCOPES = {"indicator", "signal", "transform", "performance", "portfolio"}
-=======
 VALID_SCOPES = {"indicator", "signal", "performance", "portfolio", "generator"}
->>>>>>> 0fca9478
 INTERVAL_NORMALIZATION = {
     "60s": "1m",
     "60": "1m",
