[project]
name = "qmtl"
version = "0.1.0"
requires-python = ">=3.11"
dependencies = [
    "prometheus-client",
    "boto3",
    "xarray",
    "networkx",
    "numpy",
    "httpx",
    "fastapi",
    "uvicorn",
    "redis",
    "asyncpg",
    "aiosqlite",
    "websockets",
    "grpcio",
    "PyYAML",
    "psutil",
    "opentelemetry-sdk",
    "opentelemetry-exporter-otlp-proto-http",
    "opentelemetry-instrumentation-fastapi",
    "opentelemetry-instrumentation-httpx",
    "opentelemetry-instrumentation-grpc",
]

[project.optional-dependencies]
dev = [
    "pytest",
    "pytest-asyncio",
    "fakeredis",
    "grpcio-tools",
    "pyarrow",
    "xstate",
    "mkdocs-material",
<<<<<<< HEAD
=======
    "mkdocs-macros-plugin",
    "mkdocs-breadcrumbs-plugin",
>>>>>>> 3e81ce14
]

ray = ["ray"]
io = ["pandas"]

[project.scripts]
qmtl = "qmtl.cli:main"

[build-system]
requires = ["setuptools"]
build-backend = "setuptools.build_meta"

[tool.setuptools]
include-package-data = true

[tool.setuptools.packages.find]
where = ["."]
include = ["qmtl*"]

[tool.setuptools.package-data]
"qmtl.examples" = [
    "*.py",
    "*.yml",
    "gitignore",
"README.md",
"data/*.csv",
"*.csv",
"notebooks/*.ipynb",
]<|MERGE_RESOLUTION|>--- conflicted
+++ resolved
@@ -34,11 +34,8 @@
     "pyarrow",
     "xstate",
     "mkdocs-material",
-<<<<<<< HEAD
-=======
     "mkdocs-macros-plugin",
     "mkdocs-breadcrumbs-plugin",
->>>>>>> 3e81ce14
 ]
 
 ray = ["ray"]
