[project]
name = "qmtl"
version = "0.1.0"
requires-python = ">=3.11"
dependencies = [
    "prometheus-client",
    "boto3",
    "xarray",
    "networkx",
    "numpy",
    "httpx",
    "fastapi",
    "uvicorn",
    "redis",
    "asyncpg",
    "aiosqlite",
    "websockets",
    "grpcio>=1.75.0",
    "grpcio",
    "PyYAML",
    "psutil",
    "opentelemetry-sdk",
    "opentelemetry-exporter-otlp-proto-http",
    "opentelemetry-instrumentation-fastapi",
    "opentelemetry-instrumentation-httpx",
    "opentelemetry-instrumentation-grpc",
    "cachetools",
    "blake3",
    "pytest-asyncio>=0.23",
]

[project.optional-dependencies]
dev = [
    "pytest",
    "pytest-asyncio",
    "pytest-xdist",
    "hypothesis>=6.100",
    "jsonschema>=4.0.0",
    "fakeredis",
    "grpcio-tools>=1.74.0",
    "pyarrow",
    "mkdocs-material",
    "mkdocs-macros-plugin",
    "mkdocs-breadcrumbs-plugin",
    "mkdocs-static-i18n",
    "websocket-client",
    "Babel>=2.13",
    "mypy",
    "types-protobuf",
    "pandas-stubs",
    "types-grpcio",
    "types-PyYAML",
    "types-networkx",
    "types-psutil",
    "types-cachetools",
]

ray = ["ray"]
io = ["pandas"]
ccxt = ["ccxt"]
questdb = ["asyncpg"]

[tool.uv]
default-groups = ["dev"]

[dependency-groups]
dev = [
    "pytest",
    "pytest-asyncio",
    "pytest-xdist",
    "hypothesis>=6.100",
    "jsonschema>=4.0.0",
    "fakeredis",
    "grpcio-tools>=1.74.0",
    "pyarrow",
    "mkdocs-material",
    "mkdocs-macros-plugin",
    "mkdocs-breadcrumbs-plugin",
    "mkdocs-static-i18n",
    "websocket-client",
    "Babel>=2.13",
    "mypy",
    "types-protobuf",
    "pandas-stubs",
    "types-grpcio",
    "types-PyYAML",
    "types-networkx",
    "types-psutil",
    "types-cachetools",
]
[project.scripts]
qmtl = "qmtl.interfaces.cli:main"
qmtl-commitlog-consumer = "qmtl.services.gateway.commit_log_cli:main"

[build-system]
requires = ["setuptools"]
build-backend = "setuptools.build_meta"

[tool.setuptools]
include-package-data = true

[tool.setuptools.packages.find]
where = ["."]
include = ["qmtl*"]

[tool.setuptools.package-data]
"qmtl.examples" = [
  "*.py",
  "*.yml",
  "*.yaml",
  "templates/*.yml",
  "gitignore",
  "README.md",
  "data/*.csv",
  "*.csv",
  "seamless/*.yaml",
  "seamless/*.yml",
  "notebooks/*.ipynb",
]
"qmtl.foundation.schema" = [
  "schemas/*.json",
]
"qmtl" = [
  "locale/*/LC_MESSAGES/*.mo",
  "locale/*/LC_MESSAGES/*.po",
]

[tool.mypy]
python_version = "3.11"
strict = false
warn_unused_configs = true
warn_unused_ignores = true
warn_return_any = true
warn_unreachable = true
show_error_codes = true
pretty = true
<<<<<<< HEAD
follow_imports = "normal"

files = ["qmtl"]
=======
ignore_errors = true
follow_imports = "skip"

files = [
  "qmtl/runtime/io/seamless_provider.py",
  "qmtl/runtime/sdk/seamless_data_provider.py",
]
>>>>>>> 9b130a1f

exclude = [
  "build",
  "\\.venv",
  "\\.venv.*",
]

ignore_missing_imports = true

[[tool.mypy.overrides]]
module = [
  "qmtl.runtime.*",
  "qmtl.services.*",
  "qmtl.foundation.*",
  "qmtl.examples.*",
  "tests.*",
]
ignore_errors = true

[[tool.mypy.overrides]]
module = [
  "qmtl.services.gateway.dagmanager_client",
]
ignore_errors = false

[[tool.mypy.overrides]]
module = [
  "qmtl.services.gateway.redis_queue",
  "qmtl.services.gateway.fsm",
  "qmtl.services.gateway.database",
  "qmtl.services.gateway.world_client",
  "qmtl.services.gateway.metrics",
  "qmtl.services.gateway.rebalancing_executor",
  "qmtl.services.gateway.ownership",
  "qmtl.services.gateway.degradation",
  "qmtl.services.gateway.gateway_health",
  "qmtl.services.gateway.strategy_persistence",
  "qmtl.services.gateway.strategy_manager",
  "qmtl.services.gateway.strategy_submission",
  "qmtl.services.gateway.worker",
  "qmtl.services.gateway.commit_log",
  "qmtl.services.gateway.commit_log_consumer",
  "qmtl.services.gateway.commit_log_cli",
  "qmtl.services.gateway.models",
]
ignore_errors = false

[[tool.mypy.overrides]]
module = [
  "tests.qmtl.services.gateway.*",
]
ignore_errors = false<|MERGE_RESOLUTION|>--- conflicted
+++ resolved
@@ -134,19 +134,12 @@
 warn_unreachable = true
 show_error_codes = true
 pretty = true
-<<<<<<< HEAD
 follow_imports = "normal"
 
-files = ["qmtl"]
-=======
-ignore_errors = true
-follow_imports = "skip"
-
 files = [
-  "qmtl/runtime/io/seamless_provider.py",
-  "qmtl/runtime/sdk/seamless_data_provider.py",
+  "qmtl",
+  "examples",
 ]
->>>>>>> 9b130a1f
 
 exclude = [
   "build",
